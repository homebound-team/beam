--- conflicted
+++ resolved
@@ -64,11 +64,8 @@
   primaryAction?: ActionButtonProps;
   secondaryAction?: ActionButtonProps;
   tertiaryAction?: ActionButtonProps;
-<<<<<<< HEAD
   disableColumnResizing?: boolean;
-=======
   hideEditColumns?: boolean;
->>>>>>> 7f937bd3
 };
 
 /**
@@ -111,12 +108,9 @@
     primaryAction,
     secondaryAction,
     tertiaryAction,
-<<<<<<< HEAD
+    hideEditColumns = false,
     // TODO: When we implement the kebab menu, this prop should trigger a `reset columns` button to appear
     disableColumnResizing = false,
-  } = props;
-=======
-    hideEditColumns = false,
   } = props;
 
   const tid = useTestIds(props);
@@ -133,7 +127,6 @@
     () => (tableProps.api as GridTableApiImpl<R>) ?? new GridTableApiImpl(),
     [tableProps.api],
   );
->>>>>>> 7f937bd3
   const clientSearch = layoutState?.search === "client" ? layoutState.searchString : undefined;
   const showTableActions = layoutState?.filterDefs || layoutState?.search || hasHideableColumns;
   const isVirtualized = tableProps.as === "virtual";
@@ -188,18 +181,12 @@
         {isGridTableProps(tableProps) ? (
           <GridTable
             {...tableProps}
-<<<<<<< HEAD
+            api={api}
             filter={clientSearch}
             style={{ allWhite: true }}
             stickyHeader
             disableColumnResizing={disableColumnResizing}
-=======
-            api={api}
-            filter={clientSearch}
-            style={{ allWhite: true }}
-            stickyHeader
             visibleColumnsStorageKey={visibleColumnsStorageKey}
->>>>>>> 7f937bd3
           />
         ) : (
           <QueryTable
@@ -208,11 +195,8 @@
             filter={clientSearch}
             style={{ allWhite: true }}
             stickyHeader
-<<<<<<< HEAD
             disableColumnResizing={disableColumnResizing}
-=======
             visibleColumnsStorageKey={visibleColumnsStorageKey}
->>>>>>> 7f937bd3
           />
         )}
       </ScrollableContent>
