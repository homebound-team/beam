--- conflicted
+++ resolved
@@ -135,14 +135,8 @@
       this.selected &&
       // Headers, totals, etc., do not need keeping
       !reservedRowKinds.includes(this.row.kind) &&
-<<<<<<< HEAD
-      // Parents don't need keeping, unless they're actually real rows
-      !(this.children && this.inferSelectedState) &&
+      !this.isParent &&
       (!this.isMatched || this.removed === "soft")
-=======
-      !this.isParent &&
-      (!this.isMatched || this.wasRemoved)
->>>>>>> 08b0ec41
     );
   }
 
