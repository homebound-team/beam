import { observer } from "mobx-react";
import React, { ReactElement, useContext } from "react";
import {
  defaultRenderFn,
  headerRenderFn,
  RenderCellFn,
  rowClickRenderFn,
  rowLinkRenderFn,
} from "src/components/Table/components/cell";
import { GridTableApi } from "src/components/Table/GridTableApi";
import { GridStyle, RowStyles } from "src/components/Table/TableStyles";
import { DiscriminateUnion, GridColumnWithId, IfAny, Kinded, Pin, RenderAs } from "src/components/Table/types";
import { ensureClientSideSortValueIsSortable } from "src/components/Table/utils/sortRows";
import { SortOn, TableStateContext } from "src/components/Table/utils/TableState";
import {
  applyRowFn,
  EXPANDABLE_HEADER,
  getAlignment,
  getFirstOrLastCellCss,
  getIndentationCss,
  getJustification,
  HEADER,
  isGridCellContent,
  maybeApplyFunction,
  reservedRowKinds,
  toContent,
  TOTALS,
  zIndices,
} from "src/components/Table/utils/utils";
import { Css, Palette } from "src/Css";
import { useComputed } from "src/hooks";
import { AnyObject } from "src/types";
import { shallowEqual } from "src/utils/shallowEqual";

interface RowProps<R extends Kinded> {
  as: RenderAs;
  columns: GridColumnWithId<R>[];
  row: GridDataRow<R>;
  style: GridStyle;
  rowStyles: RowStyles<R> | undefined;
  sortOn: SortOn;
  columnSizes: string[];
  level: number;
  getCount: (id: string) => object;
  api: GridTableApi<R>;
  cellHighlight: boolean;
  omitRowHover: boolean;
  hasExpandableHeader: boolean;
}

// We extract Row to its own mini-component primarily so we can React.memo'ize it.
function RowImpl<R extends Kinded, S>(props: RowProps<R>): ReactElement {
  const {
    as,
    columns,
    row,
    style,
    rowStyles,
    sortOn,
    columnSizes,
    level,
    getCount,
    api,
    cellHighlight,
    omitRowHover,
    hasExpandableHeader,
    ...others
  } = props;

  const { tableState } = useContext(TableStateContext);
  const rowId = `${row.kind}_${row.id}`;
  const isActive = useComputed(() => tableState.activeRowId === rowId, [rowId, tableState]);

  // We treat the "header" and "totals" kind as special for "good defaults" styling
  const isHeader = row.kind === HEADER;
  const isTotals = row.kind === TOTALS;
  const isExpandableHeader = row.kind === EXPANDABLE_HEADER;
  const rowStyle = rowStyles?.[row.kind];
  const RowTag = as === "table" ? "tr" : "div";

  const revealOnRowHoverClass = "revealOnRowHover";

  const showRowHoverColor = !reservedRowKinds.includes(row.kind) && !omitRowHover;

  const rowStyleCellCss = maybeApplyFunction(row as any, rowStyle?.cellCss);
  const rowCss = {
    // Optionally include the row hover styles, by default they should be turned on.
    ...(showRowHoverColor && {
      // Even though backgroundColor is set on the cellCss, the hover target is the row.
      "&:hover > *": Css.bgColor(style.rowHoverColor ?? Palette.LightBlue100).$,
    }),
    // For virtual tables use `display: flex` to keep all cells on the same row. For each cell in the row use `flexNone` to ensure they stay their defined widths
    ...(as === "table" ? {} : Css.relative.df.fg1.fs1.addIn("&>*", Css.flexNone.$).$),
    // Apply `cursorPointer` to the row if it has a link or `onClick` value.
    ...((rowStyle?.rowLink || rowStyle?.onClick) && { "&:hover": Css.cursorPointer.$ }),
    ...maybeApplyFunction(row as any, rowStyle?.rowCss),
    ...{
      [` > .${revealOnRowHoverClass} > *`]: Css.invisible.$,
      [`:hover > .${revealOnRowHoverClass} > *`]: Css.visible.$,
    },
  };

  let currentColspan = 1;
  // Keep a running count of how many expanded columns are being shown.
  let currentExpandedColumnCount: number = 0;
  let firstContentColumnStylesApplied = false;
  let minStickyLeftOffset = 0;

  return (
    <RowTag css={rowCss} {...others} data-gridrow {...getCount(row.id)}>
      {columns.map((column, columnIndex) => {
        // Need to keep track of the expanded columns so we can add borders as expected for the header rows
        const isExpanded = tableState.expandedColumnIds.includes(column.id);
        const numExpandedColumns = isExpanded ? column.expandColumns?.length ?? 0 : 0;

        const { wrapAction = true, isAction = false } = column;

        const applyFirstContentColumnStyles = !isHeader && !isAction && !firstContentColumnStylesApplied;
        firstContentColumnStylesApplied ||= applyFirstContentColumnStyles;

        if (column.mw) {
          // Validate the column's minWidth definition if set.
          if (!column.mw.endsWith("px") && !column.mw.endsWith("%")) {
            throw new Error("Beam Table column min-width definition only supports px or percentage values");
          }
        }

        // When using the variation of the table with an EXPANDABLE_HEADER, then our HEADER and TOTAL rows have special border styling
        // Keep track of the when we get to the last expanded column so we can apply this styling properly.
        if (hasExpandableHeader && (isHeader || isTotals)) {
          // When the value of `currentExpandedColumnCount` is 0, then we have started over.
          // If the current column `isExpanded`, then store the number of expandable columns.
          if (currentExpandedColumnCount === 0 && isExpanded) {
            currentExpandedColumnCount = numExpandedColumns;
          } else if (currentExpandedColumnCount > 0) {
            // If value is great than 0, then decrement. Once the value equals 0, then the special styling will be applied below.
            currentExpandedColumnCount -= 1;
          }
        }

        // Decrement colspan count and skip if greater than 1.
        if (currentColspan > 1) {
          currentColspan -= 1;
          return null;
        }
        const maybeContent = applyRowFn(column, row, api, level, isExpanded);

        // Only use the `numExpandedColumns` as the `colspan` when rendering the "Expandable Header"
        currentColspan =
          isGridCellContent(maybeContent) && typeof maybeContent.colspan === "number"
            ? maybeContent.colspan
            : isExpandableHeader
            ? numExpandedColumns + 1
            : 1;
        const revealOnRowHover = isGridCellContent(maybeContent) ? maybeContent.revealOnRowHover : false;

        const canSortColumn =
          (sortOn === "client" && column.clientSideSort !== false) ||
          (sortOn === "server" && !!column.serverSideSortKey);
        const alignment = getAlignment(column, maybeContent);
        const justificationCss = getJustification(column, maybeContent, as, alignment);
        const isExpandable =
          (column.expandColumns && column.expandColumns.length > 0) || column.expandedWidth !== undefined;

        const content = toContent(
          maybeContent,
          isHeader,
          canSortColumn,
          sortOn === "client",
          style,
          as,
          alignment,
          column,
          isExpandableHeader,
          isExpandable,
          minStickyLeftOffset,
        );

        ensureClientSideSortValueIsSortable(
          sortOn,
          isHeader || isTotals || isExpandableHeader,
          column,
          columnIndex,
          maybeContent,
        );

        const maybeSticky = ((isGridCellContent(maybeContent) && maybeContent.sticky) || column.sticky) ?? undefined;
        const maybeStickyColumnStyles =
          maybeSticky && columnSizes
            ? {
                ...Css.sticky.z(zIndices.stickyColumns).bgWhite.$,
                ...(maybeSticky === "left"
                  ? Css.left(columnIndex === 0 ? 0 : `calc(${columnSizes.slice(0, columnIndex).join(" + ")})`).$
                  : {}),
                ...(maybeSticky === "right"
                  ? Css.right(
                      columnIndex + 1 === columnSizes.length
                        ? 0
                        : `calc(${columnSizes.slice(columnIndex + 1 - columnSizes.length).join(" + ")})`,
                    ).$
                  : {}),
              }
            : {};

        // This relies on our column sizes being defined in pixel values, which is currently true as we calculate to pixel values in the `useSetupColumnSizes` hook
        minStickyLeftOffset += maybeSticky === "left" ? parseInt(columnSizes[columnIndex].replace("px", ""), 10) : 0;

        const cellId = `${row.kind}_${row.id}_${column.id}`;
        const applyCellHighlight = cellHighlight && !!column.id && !isHeader && !isTotals;
        const isCellActive = tableState.activeCellId === cellId;

        // Note that it seems expensive to calc a per-cell class name/CSS-in-JS output,
        // vs. setting global/table-wide CSS like `style.cellCss` on the root grid div with
        // a few descendent selectors. However, that approach means the root grid-applied
        // CSS has a high-specificity and so its harder for per-page/per-cell business logic
        // to override it. So, we just calc the combined table-wide+per-cell-overridden CSS here,
        // in a very CSS-in-JS idiomatic manner.
        //
        // In practice we've not seen any performance issues with this from our "large but
        // not Google spreadsheets" tables.
        const cellCss = {
          // Adding display flex so we can align content within the cells
          ...Css.df.$,
          // Apply sticky column/cell styles
          ...maybeStickyColumnStyles,
          // Apply any static/all-cell styling
          ...style.cellCss,
          // Then override with first/last cell styling
          ...getFirstOrLastCellCss(style, columnIndex, columns),
          // Then override with per-cell/per-row justification/indentation
          ...justificationCss,
          ...getIndentationCss(style, rowStyle, columnIndex, maybeContent),
          // Then apply any header-specific override
          ...(isHeader && style.headerCellCss),
          // Then apply any totals-specific override
          ...(isTotals && style.totalsCellCss),
          ...(isTotals && hasExpandableHeader && Css.boxShadow(`inset 0 -1px 0 ${Palette.Gray200}`).$),
          // Then apply any expandable header specific override
          ...(isExpandableHeader && style.expandableHeaderCss),
          // Conditionally apply the right border styling for the header or totals row when using expandable tables
          // Only apply if not the last column in the table AND when this column is the last column in the group of expandable column or not expanded AND
          ...(hasExpandableHeader &&
            columns.length - 1 !== columnIndex &&
            (isHeader || isTotals) &&
            currentExpandedColumnCount === 0 &&
            Css.boxShadow(`inset -1px -1px 0 ${Palette.Gray200}`).$),
          // Or level-specific styling
          ...(!isHeader && !isTotals && !isExpandableHeader && !!style.levels && style.levels[level]?.cellCss),
          // Level specific styling for the first content column
          ...(applyFirstContentColumnStyles && !!style.levels && style.levels[level]?.firstContentColumn),
          // The specific cell's css (if any from GridCellContent)
          ...rowStyleCellCss,
          // Apply active row styling for non-nested card styles.
          ...(isActive ? Css.bgColor(style.activeBgColor ?? Palette.LightBlue50).$ : {}),
          // Add any cell specific style overrides
          ...(isGridCellContent(maybeContent) && maybeContent.typeScale ? Css[maybeContent.typeScale].$ : {}),
          // And any cell specific css
          ...(isGridCellContent(maybeContent) && maybeContent.css ? maybeContent.css : {}),
          // Apply cell highlight styles to active cell and hover
          ...Css.if(applyCellHighlight && isCellActive).br4.boxShadow(`inset 0 0 0 1px ${Palette.LightBlue700}`).$,
          // Define the width of the column on each cell. Supports col spans.
          width: `calc(${columnSizes.slice(columnIndex, columnIndex + currentColspan).join(" + ")})`,
          ...(typeof column.mw === "string" ? Css.mw(column.mw).$ : {}),
        };

        const cellClassNames = revealOnRowHover ? revealOnRowHoverClass : undefined;

        const cellOnClick = applyCellHighlight ? () => api.setActiveCellId(cellId) : undefined;

        const renderFn: RenderCellFn<any> =
          (rowStyle?.renderCell || rowStyle?.rowLink) && wrapAction
            ? rowLinkRenderFn(as)
            : isHeader || isTotals || isExpandableHeader
            ? headerRenderFn(column, as, currentColspan)
            : rowStyle?.onClick && wrapAction
            ? rowClickRenderFn(as, api)
            : defaultRenderFn(as);

        return renderFn(columnIndex, cellCss, content, row, rowStyle, cellClassNames, cellOnClick);
      })}
    </RowTag>
  );
}

/**
 * Memoizes Rows so that re-rendering the table doesn't re-render every single row.
 *
 * We use a custom `propsAreEqual` for the `RowProps.row` property, which we memoize
 * based on the `GridDataRow.data` prop, such that if a table re-renders (i.e. for a cache
 * updated) and technically creates new row instances, but a row's `row.data` points to the
 * same/unchanged Apollo cache fragment, then we won't re-render that row.
 *
 * Note that if you're using virtualization, it can be surprising how unnoticeable broken row
 * memoization is.
 */
// Declared as a const + `as typeof RowImpl` to work with generics, see https://github.com/DefinitelyTyped/DefinitelyTyped/issues/37087#issuecomment-656596623
export const Row = React.memo(observer(RowImpl), (one, two) => {
  const { row: row1, ...others1 } = one;
  const { row: row2, ...others2 } = two;
  return shallowEqual(row1, row2) && shallowEqual(others1, others2);
}) as typeof RowImpl;

/** A specific kind of row, including the GridDataRow props. */
export type GridRowKind<R extends Kinded, P extends R["kind"]> = DiscriminateUnion<R, "kind", P> & {
  id: string;
  children: GridDataRow<R>[];
  selectable?: false;
};

/**
 * The data for any row in the table, marked by `kind` so that each column knows how to render it.
 *
 * Each `kind` should contain very little presentation logic, i.e. mostly just off-the-wire data from
 * a GraphQL query.
 *
 * The presentation concerns instead mainly live in each GridColumn definition, which will format/render
 * each kind's data for that specific row+column (i.e. cell) combination.
 */
export type GridDataRow<R extends Kinded> = {
  kind: R["kind"];
  /** Combined with the `kind` to determine a table wide React key. */
  id: string;
  /** A list of parent/grand-parent ids for collapsing parent/child rows. */
  children?: GridDataRow<R>[];
  /** * Whether to pin this sort to the first/last of its parent's children.
   *
   * By default, pinned rows are always shown/not filtered out, however providing
   * the pin `filter: true` property will allow pinned rows to be hidden
   * while filtering.*/
  pin?: "first" | "last" | Pin;
  data: unknown;
  /** Whether to have the row collapsed (children not visible) on initial load. This will be ignore in subsequent re-renders of the table */
  initCollapsed?: boolean;
  /** Whether to have the row selected on initial load. This will be ignore in subsequent re-renders of the table */
  initSelected?: boolean;
  /** Whether row can be selected */
  selectable?: false;
<<<<<<< HEAD
} & IfAny<R, AnyObject, DiscriminateUnion<R, "kind", R["kind"]>>;
=======
  /** Whether this row should infer its selected state based on its children's selected state */
  inferSelectedState?: false;
} & IfAny<R, {}, DiscriminateUnion<R, "kind", R["kind"]>>;
>>>>>>> 7cae19a0
<|MERGE_RESOLUTION|>--- conflicted
+++ resolved
@@ -335,10 +335,6 @@
   initSelected?: boolean;
   /** Whether row can be selected */
   selectable?: false;
-<<<<<<< HEAD
-} & IfAny<R, AnyObject, DiscriminateUnion<R, "kind", R["kind"]>>;
-=======
   /** Whether this row should infer its selected state based on its children's selected state */
   inferSelectedState?: false;
-} & IfAny<R, {}, DiscriminateUnion<R, "kind", R["kind"]>>;
->>>>>>> 7cae19a0
+} & IfAny<R, AnyObject, DiscriminateUnion<R, "kind", R["kind"]>>;