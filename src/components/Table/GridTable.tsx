<<<<<<< HEAD
import { Global } from "@emotion/react";
=======
import { useResizeObserver } from "@react-aria/utils";
>>>>>>> 8960aa79
import memoizeOne from "memoize-one";
import { Observer } from "mobx-react";
import React, {
  MutableRefObject,
  ReactElement,
  ReactNode,
  useCallback,
  useEffect,
  useMemo,
  useRef,
  useState,
} from "react";
import { Link } from "react-router-dom";
import { Components, Virtuoso, VirtuosoHandle } from "react-virtuoso";
import { navLink } from "src/components/CssReset";
import {
  PresentationContextProps,
  PresentationFieldProps,
  PresentationProvider,
} from "src/components/PresentationContext";
import { createRowLookup, GridRowLookup } from "src/components/Table/GridRowLookup";
import { GridSortContext, GridSortContextProps } from "src/components/Table/GridSortContext";
import { getNestedCardStyles, isLeafRow, NestedCards, wrapCard } from "src/components/Table/nestedCards";
import { SortHeader } from "src/components/Table/SortHeader";
import { ensureClientSideSortValueIsSortable, sortRows } from "src/components/Table/sortRows";
import { SortState, useSortState } from "src/components/Table/useSortState";
import { Css, Margin, Only, Properties, Typography, Xss } from "src/Css";
import tinycolor from "tinycolor2";
import { useDebouncedCallback } from "use-debounce";
import { defaultStyle } from ".";

export type Kinded = { kind: string };
export type GridTableXss = Xss<Margin>;

export const ASC = "ASC" as const;
export const DESC = "DESC" as const;
export type Direction = "ASC" | "DESC";
export const emptyCell: GridCellContent = { content: () => <></>, value: "" };

let runningInJest = false;

/** Tells GridTable we're running in Jest, which forces as=virtual to be as=div, to work in jsdom. */
export function setRunningInJest() {
  runningInJest = true;
}

export type NestedCard<T extends Kinded> = {
  style: NestedCardStyle;
  row: GridDataRow<T>;
};

/** Completely static look & feel, i.e. nothing that is based on row kinds/content. */
export interface GridStyle {
  /** Applied to the base div element. */
  rootCss?: Properties;
  /** Applied with the owl operator between rows for rendering border lines. */
  betweenRowsCss?: Properties;
  /** Applied to the first non-header row, i.e. if you want to cancel out `betweenRowsCss`. */
  firstNonHeaderRowCss?: Properties;
  /** Applied to all cell divs (via a selector off the base div). */
  cellCss?: Properties;
  /**
   * Applied to the header row divs.
   *
   * NOTE `as=virtual`: When using a virtual table with the goal of adding space
   * between the header and the first row use `firstNonHeaderRowCss` with a
   * margin-top instead. Using `headerCellCss` will not work since the header
   * rows are wrapper with Chrome rows.
   */
  headerCellCss?: Properties;
  /** Applied to the first cell of all rows, i.e. for table-wide padding or left-side borders. */
  firstCellCss?: Properties;
  /** Applied to the last cell of all rows, i.e. for table-wide padding or right-side borders. */
  lastCellCss?: Properties;
  /** Applied to a cell div when `indent: 1` is used. */
  indentOneCss?: Properties;
  /** Applied to a cell div when `indent: 2` is used. */
  indentTwoCss?: Properties;
  /** Applied if there is a fallback/overflow message showing. */
  firstRowMessageCss?: Properties;
  /** Applied on hover if a row has a rowLink/onClick set. */
  rowHoverColor?: string;
  /** Styling for our special "nested card" output mode. */
  nestedCards?: NestedCardsStyle;
  /** Default content to put into an empty cell */
  emptyCell?: ReactNode;
  presentationSettings?: Pick<PresentationFieldProps, "borderless" | "typeScale"> &
    Pick<PresentationContextProps, "wrap">;
  /** Minimum table width in pixels. Used when calculating columns sizes */
  minWidthPx?: number;
}

export type NestedCardStyleByKind = Record<string, NestedCardStyle>;

export interface NestedCardsStyle {
  /** Space between each card. */
  spacerPx: number;
  /** Width of the first and last "hidden" columns used to align nested columns. */
  firstLastColumnWidth: number;
  /**
   * Per-kind styling for nested cards (see `cardStyle` if you only need a flat list of cards).
   *
   * Entries are optional, i.e. you can leave out kinds and they won't be wrapped/turned into cards.
   */
  kinds: NestedCardStyleByKind;
}

/**
 * Styles for making cards nested within other cards.
 *
 * Because all of our output renderers (i.e. CSS grid and react-virtuoso) fundamentally need a flat
 * list of elements, to create the look & feel of "nested cards", GridTable creates extra "chrome"
 * elements like open card, close, and card padding.
 */
export interface NestedCardStyle {
  /** The card background color. */
  bgColor: string;
  /** The optional border color, assumes 1px solid if set. */
  bColor?: string;
  /** I.e. 4px border radius. */
  brPx: number;
  /** The left/right padding of the card. */
  pxPx: number;
}

export interface GridTableDefaults {
  style: GridStyle;
  stickyHeader: boolean;
}

let defaults: GridTableDefaults = {
  style: defaultStyle,
  stickyHeader: false,
};

/** Configures the default/app-wide GridStyle. */
export function setDefaultStyle(style: GridStyle): void {
  defaults.style = style;
}

/** Configures the default/app-wide GridTable settings. */
export function setGridTableDefaults(opts: Partial<GridTableDefaults>): void {
  defaults = { ...defaults, ...opts };
}

type RenderAs = "div" | "table" | "virtual" | "virtualFixed";

/** The GridDataRow is optional b/c the nested card chrome rows only have ReactElements. */
export type RowTuple<R extends Kinded> = [GridDataRow<R> | undefined, ReactElement];

/**
 * The sort settings for the current table; whether it's client-side or server-side.
 *
 * If client-side, GridTable will internally sort rows based on the current sort column's
 * GridCellContent.value for each cell.
 *
 * If server-side, we assume the rows are in the order as defined by `value`, and `onSort`
 * will be called when the user clicks a column to request changing the column/order.
 *
 * Note that we don't support multiple sort criteria, i.e. sort by column1 desc _and then_
 * column2 asc.
 */
export type GridSortConfig<S> =
  | {
      on: "client";
      /** The optional initial column (index in columns) and direction to sort. */
      initial?: [S | GridColumn<any>, Direction] | undefined;
    }
  | {
      on: "server";
      /** The current sort by value + direction (if server-side sorting). */
      value?: [S, Direction];
      /** Callback for when the column is sorted (if server-side sorting). Parameters set to `undefined` is a signal to return to the initial sort state */
      onSort: (orderBy: S | undefined, direction: Direction | undefined) => void;
    };

export interface GridTableProps<R extends Kinded, S, X> {
  id?: string;
  /**
   * The HTML used to create the table.
   *
   * By default a `div` will be used with CSS grid styles, but `table` tag can be used
   * with limited functionality but better multi-page printing/page break support.
   *
   * When using `table`, the column width and alignment is only supported using
   * px values.
   *
   * @example
   *  { header: "Name", data: ({ name }) => name, w: "75px", align: "right" }
   */
  as?: RenderAs;
  /** The column definitions i.e. how each column should render each row kind. */
  columns: GridColumn<R, S>[];
  /** The rows of data (including any header/footer rows), to be rendered by the column definitions. */
  rows: GridDataRow<R>[];
  /** Optional row-kind-level styling / behavior like onClick/rowLinks. */
  rowStyles?: GridRowStyles<R>;
  /** Allow looking up prev/next of a row i.e. for SuperDrawer navigation. */
  rowLookup?: MutableRefObject<GridRowLookup<R> | undefined>;
  /** Whether the header row should be sticky. */
  stickyHeader?: boolean;
  stickyOffset?: string;
  sorting?: GridSortConfig<S>;
  /** Shown in the first row slot, if there are no rows to show, i.e. 'No rows found'. */
  fallbackMessage?: string;
  /** Shown in the first row, kinda-like the fallbackMessage, but shown even if there are rows as well. */
  infoMessage?: string;
  /** Applies a client-side filter to rows, using either it's text value or `GridCellContent.value`. */
  filter?: string;
  /** Caps the client-side filter to a max number of rows. */
  filterMaxRows?: number;
  /** Accepts the number of filtered rows (based on `filter`), for the caller to observe and display if they want. */
  setRowCount?: (rowCount: number) => void;
  /** Sets the rows to be wrapped by mobx observers. */
  observeRows?: boolean;
  /** A combination of CSS settings to set the static look & feel (vs. rowStyles which is per-row styling). */
  style?: GridStyle;
  /**
   * If provided, collapsed rows on the table persists when the page is reloaded.
   *
   * This key should generally be unique to the page it's on, i.e. `specsTable_p:1_precon` would
   *  be the collapsed state for project `p:1`'s precon stage specs & selections table.
   */
  persistCollapse?: string;
  xss?: X;
  /** Experimental API allowing one to scroll to a table index. Primarily intended for stories at the moment */
  api?: MutableRefObject<GridTableApi | undefined>;
  /** Experimental, expecting to be removed - Specify the element in which the table should resize its columns against. If not set, the table will resize columns based on its owns container's width */
  resizeTarget?: MutableRefObject<HTMLElement | null>;
}

/** NOTE: This API is experimental and primarily intended for story and testing purposes */
export type GridTableApi = {
  scrollToIndex: (index: number) => void;
};

/**
 * Renders data in our table layout.
 *
 * Tables are essentially a matrix of columns and rows, and this `GridTable` API is setup
 * such that:
 *
 * - Rows are mostly data, tagged with a given `kind`
 *   - I.e. this handles tables with nested/non-homogeneous rows because you can have a
 *     row with `kind: "parent"` and another with `kind: "child"`
 * - Columns are mostly rendering logic
 *   - I.e. each column defines it's behavior for each given row `kind`
 *
 * In a "kind" of cute way, headers are not modeled specially, i.e. they are just another
 * row `kind` along with the data rows. (Admittedly, out of pragmatism, we do apply some
 * special styling to the row that uses `kind: "header"`.)
 */
export function GridTable<R extends Kinded, S = {}, X extends Only<GridTableXss, X> = {}>(
  props: GridTableProps<R, S, X>,
) {
  const {
    id = "gridTable",
    as = "div",
    columns,
    rows,
    style = defaults.style,
    rowStyles,
    stickyHeader = defaults.stickyHeader,
    stickyOffset = "0",
    xss,
    sorting,
    filter,
    filterMaxRows,
    fallbackMessage = "No rows found.",
    infoMessage,
    setRowCount,
    observeRows,
    persistCollapse,
    api,
    resizeTarget,
  } = props;

  const [collapsedIds, collapseAllContext, collapseRowContext] = useToggleIds(rows, persistCollapse);
  // We only use this in as=virtual mode, but keep this here for rowLookup to use
  const virtuosoRef = useRef<VirtuosoHandle | null>(null);
  const tableRef = useRef<HTMLElement>(null);

  if (api) {
    api.current = {
      scrollToIndex: (index) => virtuosoRef.current && virtuosoRef.current.scrollToIndex(index),
    };
  }

  const [sortState, setSortKey] = useSortState<R, S>(columns, sorting);

  const maybeSorted = useMemo(() => {
    if (sorting?.on === "client" && sortState) {
      // If using client-side sort, the sortState use S = number
      return sortRows(columns, rows, sortState as any as SortState<number>);
    }
    return rows;
  }, [columns, rows, sorting, sortState]);

  // Calculate the column sizes immediately rather than via the `debounce` method.
  // We do this for Storybook integrations that may use MockDate. MockDate changes the behavior of `new Date()`, which is used by `useDebounce` and essentially turns off the callback.
  const calculateImmediately = useRef<boolean>(true);
  const [tableWidth, setTableWidth] = useState<number | undefined>();

  // Calc our initial/first render sizes where we won't have a width yet
  const [columnSizes, setColumnSizes] = useState<string[]>(
    calcColumnSizes(columns, style.nestedCards?.firstLastColumnWidth, tableWidth, style.minWidthPx),
  );

  const setTableAndColumnWidths = useCallback(
    (width: number) => {
      setTableWidth(width);
      setColumnSizes(calcColumnSizes(columns, style.nestedCards?.firstLastColumnWidth, width, style.minWidthPx));
    },
    [setTableWidth, setColumnSizes, columns, style],
  );

  const setTableAndColumnWidthsDebounced = useDebouncedCallback(setTableAndColumnWidths, 100);

  const onResize = useCallback(() => {
    const target = resizeTarget?.current ? resizeTarget.current : tableRef.current;
    if (target && target.clientWidth !== tableWidth) {
      if (calculateImmediately.current) {
        calculateImmediately.current = false;
        setTableAndColumnWidths(target.clientWidth);
      } else {
        setTableAndColumnWidthsDebounced(target.clientWidth);
      }
    }
  }, [
    resizeTarget?.current,
    tableRef.current,
    setTableAndColumnWidths,
    calculateImmediately,
    setTableAndColumnWidthsDebounced,
  ]);

  useResizeObserver({ ref: resizeTarget ?? tableRef, onResize });

  // Filter + flatten + component-ize the sorted rows.
  let [headerRows, filteredRows]: [RowTuple<R>[], RowTuple<R>[]] = useMemo(() => {
    // Break up "foo bar" into `[foo, bar]` and a row must match both `foo` and `bar`
    const filters = (filter && filter.split(/ +/)) || [];

<<<<<<< HEAD
=======
    function makeRowComponent(row: GridDataRow<R>): JSX.Element {
      // We only pass sortState to header rows, b/c non-headers rows shouldn't have to re-render on sorting
      // changes, and so by not passing the sortProps, it means the data rows' React.memo will still cache them.
      const sortProps = row.kind === "header" ? { sorting, sortState, setSortKey } : { sorting };
      const RowComponent = observeRows ? ObservedGridRow : MemoizedGridRow;

      return (
        <GridCollapseContext.Provider
          key={`${row.kind}-${row.id}`}
          value={row.kind === "header" ? collapseAllContext : collapseRowContext}
        >
          <RowComponent
            {...{
              as,
              columns,
              row,
              style,
              rowStyles,
              stickyHeader,
              stickyOffset,
              openCards: nestedCards ? nestedCards.currentOpenCards() : undefined,
              columnSizes,
              ...sortProps,
            }}
          />
        </GridCollapseContext.Provider>
      );
    }

>>>>>>> 8960aa79
    // Split out the header rows from the data rows so that we can put an `infoMessage` in between them (if needed).
    const headerRows: RowTuple<R>[] = [];
    const filteredRows: RowTuple<R>[] = [];

    // Misc state to track our nested card-ification, i.e. interleaved actual rows + chrome rows
    const nestedCards = !!style.nestedCards && new NestedCards(columns, filteredRows, style.nestedCards);

    // Depth-first to filter
    function visit(row: GridDataRow<R>): void {
      const matches =
        filters.length === 0 ||
        row.pin ||
        filters.every((filter) =>
          columns.map((c) => applyRowFn(c, row)).some((maybeContent) => matchesFilter(maybeContent, filter)),
        );
      // Even if we don't pass the filter, one of our children might, so we continue on after this check
      let isCard = false;

      if (matches) {
        isCard = nestedCards && nestedCards.maybeOpenCard(row);
        filteredRows.push([row, makeRowComponent(row)]);
      }

      const isCollapsed = collapsedIds.includes(row.id);
      if (!isCollapsed && !!row.children?.length) {
        nestedCards && matches && nestedCards.addSpacer(undefined, row.children[0]);
        visitRows(row.children, isCard);
      }

      !isLeafRow(row) && isCard && nestedCards && nestedCards.closeCard();
    }

    function visitRows(rows: GridDataRow<R>[], addSpacer: boolean): void {
      const length = rows.length;
      rows.forEach((row, i) => {
        if (row.kind === "header") {
<<<<<<< HEAD
          addSpacer && nestedCards && nestedCards.addSpacer(undefined, rows[i + 1]);
          nestedCards && nestedCards.maybeOpenCard(row);
=======
>>>>>>> 8960aa79
          headerRows.push([row, makeRowComponent(row)]);
          return;
        }

        visit(row);
<<<<<<< HEAD
        addSpacer && nestedCards && i !== length - 1 && nestedCards.addSpacer(rows[i], rows[i + 1]);
=======

        addSpacer && nestedCards && i !== length - 1 && nestedCards.addSpacer();
>>>>>>> 8960aa79
      });

      // Add spacer after a card
      addSpacer && nestedCards && nestedCards.addSpacer(rows[rows.length - 1], undefined);
    }

    function makeRowComponent(row: GridDataRow<R>): JSX.Element {
      // We only pass sortState to header rows, b/c non-headers rows shouldn't have to re-render on sorting
      // changes, and so by not passing the sortProps, it means the data rows' React.memo will still cache them.
      const sortProps = row.kind === "header" ? { sorting, sortState, setSortKey } : { sorting };
      // We only pass `isCollapsed` as a prop so that the row only re-renders when it itself has
      // changed from collapsed/non-collapsed, and not other row's entering/leaving collapsedIds.
      // Note that we do memoized on toggleCollapsedId, but it's stable thanks to useToggleIds.
      const isCollapsed = collapsedIds.includes(row.id);
      const RowComponent = observeRows ? ObservedGridRow : MemoizedGridRow;

      return (
        <RowComponent
          key={`${row.kind}-${row.id}`}
          {...{
            as,
            columns,
            row,
            style,
            rowStyles,
            stickyHeader,
            stickyOffset,
            isCollapsed,
            toggleCollapsedId,
            // TODO: How will this effect with memoization?
            // At least for non-nested card tables, we make this undefined so it will be fine.
            openCards: nestedCards ? nestedCards.currentOpenCards() : undefined,
            ...sortProps,
          }}
        />
      );
    }

    // If nestedCards is set, we assume the top-level kind is a card, and so should add spacers between them
    visitRows(maybeSorted, !!nestedCards);
    nestedCards && nestedCards.done();

    return [headerRows, filteredRows];
  }, [
    as,
    maybeSorted,
    columns,
    filter,
    style,
    rowStyles,
    sorting,
    setSortKey,
    sortState,
    stickyHeader,
    stickyOffset,
    collapsedIds,
    collapseAllContext,
    collapseRowContext,
    observeRows,
    columnSizes,
  ]);

  let tooManyClientSideRows = false;
  if (filterMaxRows && filteredRows.length > filterMaxRows) {
    tooManyClientSideRows = true;
    filteredRows = filteredRows.slice(0, filterMaxRows);
  }

  // Push back to the caller a way to ask us where a row is.
  const { rowLookup } = props;
  if (rowLookup) {
    // Refs are cheap to assign to, so we don't bother doing this in a useEffect
    rowLookup.current = createRowLookup(columns, filteredRows, virtuosoRef);
  }

  useEffect(() => {
    setRowCount && filteredRows?.length !== undefined && setRowCount(filteredRows.length);
  }, [filteredRows?.length, setRowCount]);

  const noData = filteredRows.length === 0;
  const firstRowMessage =
    (noData && fallbackMessage) || (tooManyClientSideRows && "Hiding some rows, use filter...") || infoMessage;

  const borderless = style?.presentationSettings?.borderless;
  const typeScale = style?.presentationSettings?.typeScale;
  const fieldProps: PresentationFieldProps = useMemo(
    () => ({
      hideLabel: true,
      numberAlignment: "right",
      compact: true,
      // Avoid passing `undefined` as it will unset existing PresentationContext settings
      ...(borderless !== undefined ? { borderless } : {}),
      ...(typeScale !== undefined ? { typeScale } : {}),
    }),
    [borderless, typeScale],
  );

  // If we're running in Jest, force using `as=div` b/c jsdom doesn't support react-virtuoso.
  // This enables still putting the application's business/rendering logic under test, and letting it
  // just trust the GridTable impl that, at runtime, `as=virtual` will (other than being virtualized)
  // behave semantically the same as `as=div` did for its tests.
  const _as = as === "virtual" && runningInJest ? "div" : as;
  return (
<<<<<<< HEAD
    <PresentationProvider fieldProps={{ hideLabel: true, numberAlignment: "right", compact: true }}>
      <Global
        styles={{
          ".row-drag-hover": Css.bgLightBlue100.important.$,
        }}
      />
=======
    <PresentationProvider fieldProps={fieldProps} wrap={style?.presentationSettings?.wrap}>
>>>>>>> 8960aa79
      {renders[_as](
        style,
        id,
        columns,
        headerRows,
        filteredRows,
        firstRowMessage,
        stickyHeader,
        style.nestedCards?.firstLastColumnWidth,
        xss,
        virtuosoRef,
        tableRef,
      )}
    </PresentationProvider>
  );
}

// Determine which HTML element to use to build the GridTable
const renders: Record<RenderAs, typeof renderTable> = {
  table: renderTable,
  div: renderDiv,
  virtual: renderVirtual,
  virtualFixed: renderVirtualFixed,
};

/** Renders table using divs with flexbox rows, which is the default render */
function renderDiv<R extends Kinded>(
  style: GridStyle,
  id: string,
  columns: GridColumn<R>[],
  headerRows: RowTuple<R>[],
  filteredRows: RowTuple<R>[],
  firstRowMessage: string | undefined,
  _stickyHeader: boolean,
  firstLastColumnWidth: number | undefined,
  xss: any,
  _virtuosoRef: MutableRefObject<VirtuosoHandle | null>,
  tableRef: MutableRefObject<HTMLElement | null>,
): ReactElement {
  return (
    <div
      ref={tableRef as any}
      css={{
        /*
          Using (n + 3) here to target all rows that are after the first non-header row. Since n starts at 0, we can use
          the + operator as an offset.
          Inspired by: https://stackoverflow.com/a/25005740/2551333
        */
        ...(style.betweenRowsCss ? Css.addIn(`& > div:nth-of-type(n+3) > *`, style.betweenRowsCss).$ : {}),
        ...(style.firstNonHeaderRowCss ? Css.addIn(`& > div:nth-of-type(2) > *`, style.firstNonHeaderRowCss).$ : {}),
        ...style.rootCss,
        ...(style.minWidthPx ? Css.mwPx(style.minWidthPx).$ : {}),
        ...xss,
      }}
      data-testid={id}
    >
      {headerRows.map(([, node]) => node)}
      {/* Show a info message if it's set. */}
      {firstRowMessage && (
        <div css={{ ...style.firstRowMessageCss }} data-gridrow>
          {firstRowMessage}
        </div>
      )}
      {filteredRows.map(([, node]) => node)}
    </div>
  );
}

/** Renders as a table, primarily/solely for good print support. */
function renderTable<R extends Kinded>(
  style: GridStyle,
  id: string,
  columns: GridColumn<R>[],
  headerRows: RowTuple<R>[],
  filteredRows: RowTuple<R>[],
  firstRowMessage: string | undefined,
  _stickyHeader: boolean,
  _firstLastColumnWidth: number | undefined,
  xss: any,
  _virtuosoRef: MutableRefObject<VirtuosoHandle | null>,
  tableRef: MutableRefObject<HTMLElement | null>,
): ReactElement {
  return (
    <table
      ref={tableRef as any}
      css={{
        ...Css.w100.add("borderCollapse", "collapse").$,
        ...Css.addIn("& > tbody > tr ", style.betweenRowsCss || {})
          // removes border between header and second row
          .addIn("& > tbody > tr:first-of-type", style.firstNonHeaderRowCss || {}).$,
        ...style.rootCss,
        ...(style.minWidthPx ? Css.mwPx(style.minWidthPx).$ : {}),
        ...xss,
      }}
      data-testid={id}
    >
      <thead>{headerRows.map(([, node]) => node)}</thead>
      <tbody>
        {/* Show an all-column-span info message if it's set. */}
        {firstRowMessage && (
          <tr>
            <td colSpan={columns.length} css={{ ...style.firstRowMessageCss }}>
              {firstRowMessage}
            </td>
          </tr>
        )}
        {filteredRows.map(([, node]) => node)}
      </tbody>
    </table>
  );
}

/**
 * Uses react-virtuoso to render rows virtually.
 *
 * It seems like react-virtuoso is the only one that can do _measured_ variable
 * sizes. I.e. react-window's variable list let's you provide a size, but it's
 * a size you lookup, not one that is measured from the DOM, see [1].
 *
 * I also tried react-virtual, which is headless and really small, but a) the
 * `measureRef` approach seems buggy [2] and b) rows were getting re-rendered
 * maybe due to [3] and they have no examples showing memoization, which is
 * concerning.
 *
 * react-virtuoso also seems like the most maintained (react-window is no
 * longer being actively worked on) and featureful library (like sticky headers),
 * so going with that for now.
 *
 * [1]: https://github.com/bvaughn/react-window/issues/6
 * [2]: https://github.com/tannerlinsley/react-virtual/issues/85
 * [3]: https://github.com/tannerlinsley/react-virtual/issues/108
 */
function renderVirtual<R extends Kinded>(
  style: GridStyle,
  id: string,
  columns: GridColumn<R>[],
  headerRows: RowTuple<R>[],
  filteredRows: RowTuple<R>[],
  firstRowMessage: string | undefined,
  stickyHeader: boolean,
  firstLastColumnWidth: number | undefined,
  xss: any,
  virtuosoRef: MutableRefObject<VirtuosoHandle | null>,
  tableRef: MutableRefObject<HTMLElement | null>,
): ReactElement {
  // eslint-disable-next-line react-hooks/rules-of-hooks
  const { footerStyle, listStyle } = useMemo(() => {
    const { paddingBottom, ...otherRootStyles } = style.rootCss ?? {};
    return { footerStyle: { paddingBottom }, listStyle: { ...style, rootCss: otherRootStyles } };
  }, [style]);

  return (
    <Virtuoso
      overscan={5}
      ref={virtuosoRef}
      scrollerRef={(ref) => {
        // This is fired multiple times per render. Only set `tableRef.current` if it has changed
        if (ref && tableRef.current !== ref) {
          tableRef.current = ref as HTMLElement;
        }
      }}
      components={{
        List: VirtualRoot(listStyle, columns, id, firstLastColumnWidth, xss),
        Footer: () => <div css={footerStyle} />,
      }}
      // Pin/sticky both the header row(s) + firstRowMessage to the top
      topItemCount={(stickyHeader ? headerRows.length : 0) + (firstRowMessage ? 1 : 0)}
      itemContent={(index) => {
        // Since we have two arrays of rows: `headerRows` and `filteredRow` we
        // must determine which one to render.

        // Determine if we need to render a header row
        if (index < headerRows.length) {
          return headerRows[index][1];
        }

        // Reset index
        index -= headerRows.length;

        // Show firstRowMessage as the first `filteredRow`
        if (firstRowMessage) {
          if (index === 0) {
            return (
              <div css={Css.add("gridColumn", `${columns.length} span`).$}>
                <div css={{ ...style.firstRowMessageCss }}>{firstRowMessage}</div>
              </div>
            );
          }

          // Shift index -1 when there is a firstRowMessage to not skip the
          // first `filteredRow`
          index--;
        }

        // Lastly render `filteredRow`
        return filteredRows[index][1];
      }}
      totalCount={(headerRows.length || 0) + (firstRowMessage ? 1 : 0) + (filteredRows.length || 0)}
    />
  );
}

/**
<<<<<<< HEAD
 * renderVirtual without the `display: contents`
 */
function renderVirtualFixed<R extends Kinded>(
  style: GridStyle,
  id: string,
  columns: GridColumn<R>[],
  headerRows: RowTuple<R>[],
  filteredRows: RowTuple<R>[],
  firstRowMessage: string | undefined,
  stickyHeader: boolean,
  firstLastColumnWidth: number | undefined,
  xss: any,
  virtuosoRef: MutableRefObject<VirtuosoHandle | null>,
): ReactElement {
  return (
    <Virtuoso
      ref={virtuosoRef}
      components={{ List: VirtualRootFixed(style, columns, id, firstLastColumnWidth, xss) }}
      // Pin/sticky both the header row(s) + firstRowMessage to the top
      topItemCount={(stickyHeader ? headerRows.length : 0) + (firstRowMessage ? 1 : 0)}
      itemContent={(index) => {
        // We keep header and filter rows separate, but react-virtuoso is a flat list,
        // so we pick the right header / first row message / actual row.
        let i = index;
        if (i < headerRows.length) {
          return headerRows[i][1];
        }
        i -= headerRows.length;
        if (firstRowMessage) {
          if (i === 0) {
            return (
              <div css={Css.add("gridColumn", `${columns.length} span`).$}>
                <div css={{ ...style.firstRowMessageCss }}>{firstRowMessage}</div>
              </div>
            );
          }
          i -= 1;
        }
        return filteredRows[i][1];
      }}
      totalCount={(headerRows.length || 0) + (firstRowMessage ? 1 : 0) + (filteredRows.length || 0)}
    />
  );
}

/**
 * Customizes the `List` element that react-virtuoso renders, to have our css grid logic.
=======
 * A table might render two of these components to represent two virtual lists.
 * This generally happens when `topItemCount` prop is used and React-Virtuoso
 * creates to Virtual lists where the first represents, generally, the header
 * rows and the second represents the non-header rows (list rows).
 *
 * The main goal of this custom component is to:
 * - Customize the list wrapper to our styles
>>>>>>> 8960aa79
 *
 * We wrap this in memoizeOne so that React.createElement sees a
 * consistent/stable component identity, even though technically we have a
 * different "component" per the given set of props (solely to capture as
 * params that we can't pass through react-virtuoso's API as props).
 */
const VirtualRoot = memoizeOne<
  (
    gs: GridStyle,
    columns: GridColumn<any>[],
    id: string,
    firstLastColumnWidth: number | undefined,
    xss: any,
  ) => Components["List"]
>((gs, _columns, id, _firstLastColumnWidth, xss) => {
  return React.forwardRef(function VirtualRoot({ style, children }, ref) {
    // This VirtualRoot list represent the header when no styles are given. The
    // table list generally has styles to scroll the page for windowing.
    const isHeader = Object.keys(style || {}).length === 0;

    // This re-renders each time we have new children in the viewport
    return (
      <div
        ref={ref}
        style={{ ...style, ...{ minWidth: "fit-content" } }}
        css={{
          // Add an extra `> div` due to Item + itemContent both having divs
          ...Css.addIn("& > div + div > div > *", gs.betweenRowsCss || {}).$,
          // Table list styles only
          ...(isHeader
            ? {}
            : {
                ...Css.addIn("& > div:first-of-type > *", gs.firstNonHeaderRowCss).$,
              }),
          ...gs.rootCss,
          ...(gs.minWidthPx ? Css.mwPx(gs.minWidthPx).$ : {}),
          ...xss,
        }}
        data-testid={id}
      >
        {children}
      </div>
    );
  });
});

/**
<<<<<<< HEAD
 * VirtualRoot without `display: contents`
 */
const VirtualRootFixed = memoizeOne<
  (
    gs: GridStyle,
    columns: GridColumn<any>[],
    id: string,
    firstLastColumnWidth: number | undefined,
    xss: any,
  ) => Components["List"]
>((gs, columns, id, firstLastColumnWidth, xss) => {
  return React.forwardRef(({ style, children }, ref) => {
    // This re-renders each time we have new children in the view port
    return (
      <div
        ref={ref}
        style={style}
        css={{
          ...Css.addIn("& > div > div", Css.dg.gtc(calcVirtualGridColumns(columns, firstLastColumnWidth)).$).$,
          // Add an extra `> div` due to Item + itemContent both having divs
          ...Css.addIn("& > div + div > div > *", gs.betweenRowsCss || {}).$,
          ...gs.rootCss,
          ...xss,
        }}
        data-testid={id}
      >
        {children}
      </div>
    );
  });
});

/**
 * Creates a `grid-template-column` specific to our virtual output.
 *
 * Because of two things:
 *
 * a) react-virtuoso puts the header in a different div than the normal rows, and
 *
 * b) content-aware sizing just in general look janky/constantly resize while scrolling
 *
 * When we're as=virtual, we change our default + enforce only fixed-sized units (% and px)
=======
 * Calculates column widths using a flexible `calc()` definition that allows for consistent column alignment without the use of `<table />`, CSS Grid, etc layouts.
 * Enforces only fixed-sized units (% and px)
>>>>>>> 8960aa79
 */
export function calcColumnSizes(
  columns: GridColumn<any>[],
  firstLastColumnWidth: number | undefined,
  tableWidth: number | undefined,
  tableMinWidthPx: number = 0,
): string[] {
  // For both default columns (1fr) as well as `w: 4fr` columns, we translate the width into an expression that looks like:
  // calc((100% - allOtherPercent - allOtherPx) * ((myFr / totalFr))`
  //
  // Which looks _a lot_ like how `fr` units just work out-of-the-box.
  //
  // Unfortunately, something about having our header & body rows in separate divs (which is controlled
  // by react-virtuoso), even if they have the same width, for some reason `fr` units between the two
  // will resolve every slightly differently, where as this approach they will match exactly.
  const { claimedPercentages, claimedPixels, totalFr } = columns.reduce(
    (acc, { w }) => {
      if (typeof w === "undefined") {
        return { ...acc, totalFr: acc.totalFr + 1 };
      } else if (typeof w === "number") {
        return { ...acc, totalFr: acc.totalFr + w };
      } else if (w.endsWith("fr")) {
        return { ...acc, totalFr: acc.totalFr + Number(w.replace("fr", "")) };
      } else if (w.endsWith("px")) {
        return { ...acc, claimedPixels: acc.claimedPixels + Number(w.replace("px", "")) };
      } else if (w.endsWith("%")) {
        return { ...acc, claimedPercentages: acc.claimedPercentages + Number(w.replace("%", "")) };
      } else {
        throw new Error("Beam Table column width definition only supports px, percentage, or fr units");
      }
    },
    { claimedPercentages: 0, claimedPixels: 0, totalFr: 0 },
  );

  // This is our "fake but for some reason it lines up better" fr calc
  function fr(myFr: number): string {
    // If the tableWidth, then return a pixel value
    if (tableWidth) {
      const widthBasis = Math.max(tableWidth, tableMinWidthPx);
      // When the tableWidth is defined, then we need to account for the `firstLastColumnWidth`s.
      return `(${
        (widthBasis - (claimedPercentages / 100) * widthBasis - claimedPixels - (firstLastColumnWidth ?? 0) * 2) *
        (myFr / totalFr)
      }px)`;
    }
    // Otherwise return the `calc()` value
    return `((100% - ${claimedPercentages}% - ${claimedPixels}px) * (${myFr} / ${totalFr}))`;
  }

  let sizes = columns.map(({ w }) => {
    if (typeof w === "undefined") {
      return fr(1);
    } else if (typeof w === "string") {
      if (w.endsWith("%") || w.endsWith("px")) {
        return w;
      } else if (w.endsWith("fr")) {
        return fr(Number(w.replace("fr", "")));
      } else {
        throw new Error("Beam Table column width definition only supports px, percentage, or fr units");
      }
    } else {
      return fr(w);
    }
  });

  // If we're doing nested cards, we add extra 1st/last cells...
  return !firstLastColumnWidth ? sizes : [`${firstLastColumnWidth}px`, ...sizes, `${firstLastColumnWidth}px`];
}

/**
 * Given an ADT of type T, performs a look up and returns the type of kind K.
 *
 * See https://stackoverflow.com/a/50125960/355031
 */
export type DiscriminateUnion<T, K extends keyof T, V extends T[K]> = T extends Record<K, V> ? T : never;

/** A specific kind of row, including the GridDataRow props. */
type GridRowKind<R extends Kinded, P extends R["kind"]> = DiscriminateUnion<R, "kind", P> & {
  id: string;
  children: GridDataRow<R>[];
};

/**
 * Defines how a single column will render each given row `kind` in `R`.
 *
 * The `S` generic is either:
 *
 * - For server-side sorting, it's the sortKey to pass back to the server to
 * request "sort by this column".
 *
 * - For client-side sorting, it's type `number`, to represent the current
 * column being sorted, in which case we use the GridCellContent.value.
 */
export type GridColumn<R extends Kinded, S = {}> = {
  [K in R["kind"]]:
    | string
    | GridCellContent
    | (DiscriminateUnion<R, "kind", K> extends { data: infer D }
        ? (data: D, row: GridRowKind<R, K>) => ReactNode | GridCellContent
        : (row: GridRowKind<R, K>) => ReactNode | GridCellContent);
} & {
  /**
   * The column's width.
   * - Only px, percentage, or fr units are supported, due to each GridRow acting as an independent table. This ensures consistent alignment between rows.
   * - Numbers are treated as `fr` units
   * - The default value is `1fr`
   */
  w?: number | string;
  /** The minimum width the column can shrink to */
  mw?: string;
  /** The column's default alignment for each cell. */
  align?: GridCellAlignment;
  /** Whether the column can be sorted (if client-side sorting). Defaults to true if sorting client-side. */
  clientSideSort?: boolean;
  /** This column's sort by value (if server-side sorting). */
  serverSideSortKey?: S;
};

/** Allows rendering a specific cell. */
type RenderCellFn<R extends Kinded> = (
  idx: number,
  css: Properties,
  content: ReactNode,
  row: R,
  rowStyle: RowStyle<R> | undefined,
) => ReactNode;

/** Defines row-specific styling for each given row `kind` in `R` */
export type GridRowStyles<R extends Kinded> = {
  [P in R["kind"]]?: RowStyle<DiscriminateUnion<R, "kind", P>>;
};

export interface RowStyle<R extends Kinded> {
  /** Applies this css to the wrapper row, i.e. for row-level hovers. */
  rowCss?: Properties | ((row: R) => Properties);
  /** Applies this css to each cell in the row. */
  cellCss?: Properties | ((row: R) => Properties);
  /** Renders the cell element, i.e. a link to get whole-row links. */
  renderCell?: RenderCellFn<R>;
  /** Whether the row should be indented (via a style applied to the 1st cell). */
  indent?: 1 | 2;
  /** Whether the row should be a link. */
  rowLink?: (row: R) => string;
  /** Fired when the row is clicked, similar to rowLink but for actions that aren't 'go to this link'. */
  onClick?: (row: GridDataRow<R>) => void;
}

function getIndentationCss<R extends Kinded>(
  style: GridStyle,
  rowStyle: RowStyle<R> | undefined,
  columnIndex: number,
  maybeContent: ReactNode | GridCellContent,
): Properties {
  // Look for cell-specific indent or row-specific indent (row-specific is only one the first column)
  const indent = (isGridCellContent(maybeContent) && maybeContent.indent) || (columnIndex === 0 && rowStyle?.indent);
  return indent === 1 ? style.indentOneCss || {} : indent === 2 ? style.indentTwoCss || {} : {};
}

function getFirstOrLastCellCss<R extends Kinded>(
  style: GridStyle,
  columnIndex: number,
  columns: GridColumn<R>[],
): Properties {
  return {
    ...(columnIndex === 0 ? style.firstCellCss : {}),
    ...(columnIndex === columns.length - 1 ? style.lastCellCss : {}),
  };
}

export type GridCellAlignment = "left" | "right" | "center";

/**
 * Allows a cell to be more than just a RectNode, i.e. declare its alignment or
 * primitive value for filtering and sorting.
 */
export type GridCellContent = {
  /** The JSX content of the cell. Virtual tables that client-side sort should use a function to avoid perf overhead. */
  content: ReactNode | (() => ReactNode);
  alignment?: GridCellAlignment;
  /** Allow value to be a function in case it's a dynamic value i.e. reading from an inline-edited proxy. */
  value?: MaybeFn<number | string | Date | boolean | null | undefined>;
  /** The value to use specifically for sorting (i.e. if `value` is used for filtering); defaults to `value`. */
  sortValue?: MaybeFn<number | string | Date | boolean | null | undefined>;
  /** Whether to indent the cell. */
  indent?: 1 | 2;
  colspan?: number;
  typeScale?: Typography;
};

type MaybeFn<T> = T | (() => T);

/**
 * The data for any row in the table, marked by `kind` so that each column knows how to render it.
 *
 * Each `kind` should contain very little presentation logic, i.e. mostly just off-the-wire data from
 * a GraphQL query.
 *
 * The presentation concerns instead mainly live in each GridColumn definition, which will format/render
 * each kind's data for that specific row+column (i.e. cell) combination.
 */
export type GridDataRow<R extends Kinded> = {
  kind: R["kind"];
  /** Combined with the `kind` to determine a table wide React key. */
  id: string;
  /** A list of parent/grand-parent ids for collapsing parent/child rows. */
  children?: GridDataRow<R>[];
  /** Whether to pin this sort to the first/last of its parent's children. */
  pin?: "first" | "last";
} & DiscriminateUnion<R, "kind", R["kind"]>;

interface GridRowProps<R extends Kinded, S> {
  as: RenderAs;
  columns: GridColumn<R>[];
  row: GridDataRow<R>;
  style: GridStyle;
  rowStyles: GridRowStyles<R> | undefined;
  stickyHeader: boolean;
  stickyOffset: string;
  sorting?: GridSortConfig<S>;
  sortState?: SortState<S>;
  setSortKey?: (value: S) => void;
<<<<<<< HEAD
  isCollapsed: boolean;
  toggleCollapsedId: (id: string) => void;
  openCards: Array<NestedCard<any>> | undefined;
=======
  // NOTE: openCards is a string of colon separated open kinds, so that the result is stable across renders.
  openCards: string | undefined;
  columnSizes: string[];
>>>>>>> 8960aa79
}

// We extract GridRow to its own mini-component primarily so we can React.memo'ize it.
function GridRow<R extends Kinded, S>(props: GridRowProps<R, S>): ReactElement {
  const {
    as,
    columns,
    row,
    style,
    rowStyles,
    stickyHeader,
    stickyOffset,
    sorting,
    sortState,
    setSortKey,
    openCards,
    columnSizes,
    ...others
  } = props;

  // We treat the "header" kind as special for "good defaults" styling
  const isHeader = row.kind === "header";
  const rowStyle = rowStyles?.[row.kind];
  const Row = as === "table" ? "tr" : "div";

  const openCardStyles =
    typeof openCards === "string"
      ? openCards
          .split(":")
          .map((openCardKind) => style.nestedCards!.kinds[openCardKind])
          .filter((style) => style)
      : undefined;

  const rowStyleCellCss = maybeApplyFunction(row, rowStyle?.cellCss);
  const rowCss = {
<<<<<<< HEAD
    // We add a display-contents so that we can have "row-level" div elements in our
    // DOM structure. I.e. grid is normally root-element > cell-elements, but we want
    // root-element > row-element > cell-elements, so that we can have a hook for
    // hovers and styling. In theory this would change with subgrids.
    // Only enable when using div as elements
=======
    // For virtual tables use `display: flex` to keep all cells on the same row. For each cell in the row use `flexNone` to ensure they stay their defined widths
    ...(as === "table" ? {} : Css.relative.df.fg1.fs1.addIn("&>*", Css.flexNone.$).$),
>>>>>>> 8960aa79
    ...((rowStyle?.rowLink || rowStyle?.onClick) &&
      style.rowHoverColor && {
        // Even though backgroundColor is set on the cellCss (due to display: content), the hover target is the row.
        "&:hover > *": Css.cursorPointer.bgColor(maybeDarken(rowStyleCellCss?.backgroundColor, style.rowHoverColor)).$,
      }),
    ...maybeApplyFunction(row, rowStyle?.rowCss),
    // Maybe add the sticky header styles
    ...(isHeader && stickyHeader ? Css.sticky.top(stickyOffset).z1.$ : undefined),
    ...getNestedCardStyles(row, openCardStyles, style),
  };

  let currentColspan = 1;
<<<<<<< HEAD
  const maybeStickyHeaderStyles = isHeader && stickyHeader ? Css.sticky.top(stickyOffset).z1.$ : undefined;

  // TODO: Setup types
  // const draggableProps: {
  //   draggable: boolean,
  //   onDragStart: DragEventHandler<HTMLElement>m
  // } = {
  //   draggable: true,
  //   onDragStart: (e) => ({
  //     e.dataTransfer.effectAllowed = "move";
  //     e.dataTransfer.setData("row", JSON.stringify(row));
  //   }),
  // }

  const div = (
    // TODO: Here we will add onDrag into the drag object
    <Row
      css={rowCss}
      {...others}
      draggable
      onDragStart={(e) => {
        e.dataTransfer.effectAllowed = "move";
        e.dataTransfer.setData("row", JSON.stringify(row));
      }}
    >
      {/* Send in the rows that are openned */}
      {openCards && maybeAddCardPadding(openCards, "first", maybeStickyHeaderStyles)}
=======

  const rowNode = (
    <Row css={rowCss} {...others} data-gridrow>
>>>>>>> 8960aa79
      {columns.map((column, columnIndex) => {
        if (column.mw) {
          // Validate the column's minWidth definition if set.
          if (!column.mw.endsWith("px") && !column.mw.endsWith("%")) {
            throw new Error("Beam Table column min-width definition only supports px or percentage values");
          }
        }

        // Decrement colspan count and skip if greater than 1.
        if (currentColspan > 1) {
          currentColspan -= 1;
          return;
        }
        const maybeContent = applyRowFn(column, row);
        currentColspan = isGridCellContent(maybeContent) ? maybeContent.colspan ?? 1 : 1;

        const canSortColumn =
          (sorting?.on === "client" && column.clientSideSort !== false) ||
          (sorting?.on === "server" && !!column.serverSideSortKey);
        const alignment = getAlignment(column, maybeContent);
        const justificationCss = getJustification(column, maybeContent, as, alignment);
        const content = toContent(
          maybeContent,
          isHeader,
          canSortColumn,
          sorting?.on === "client",
          style,
          as,
          alignment,
        );

        ensureClientSideSortValueIsSortable(sorting, isHeader, column, columnIndex, maybeContent);
        const maybeNestedCardColumnIndex = columnIndex + (style.nestedCards ? 1 : 0);

        // Note that it seems expensive to calc a per-cell class name/CSS-in-JS output,
        // vs. setting global/table-wide CSS like `style.cellCss` on the root grid div with
        // a few descendent selectors. However, that approach means the root grid-applied
        // CSS has a high-specificity and so its harder for per-page/per-cell business logic
        // to override it. So, we just calc the combined table-wide+per-cell-overridden CSS here,
        // in a very CSS-in-JS idiomatic manner.
        //
        // In practice we've not seen any performance issues with this from our "large but
        // not Google spreadsheets" tables.
        const cellCss = {
          // Adding display flex so we can align content within the cells
          ...Css.df.$,
          // Apply any static/all-cell styling
          ...style.cellCss,
          // Then override with first/last cell styling
          ...getFirstOrLastCellCss(style, columnIndex, columns),
          // Then override with per-cell/per-row justification/indentation
          ...justificationCss,
          ...getIndentationCss(style, rowStyle, columnIndex, maybeContent),
          // Then apply any header-specific override
          ...(isHeader && style.headerCellCss),
<<<<<<< HEAD
          ...maybeStickyHeaderStyles,
          // If we're within a card, use its background color
          ...(currentCard && Css.bgColor(currentCard.style.bgColor).$),
          // Add in colspan css if needed
          ...(currentColspan > 1 ? Css.gc(`span ${currentColspan}`).$ : {}),
          // And finally the specific cell's css (if any from GridCellContent)
=======
          // The specific cell's css (if any from GridCellContent)
>>>>>>> 8960aa79
          ...rowStyleCellCss,
          // Add any cell specific style overrides
          ...(isGridCellContent(maybeContent) && maybeContent.typeScale ? Css[maybeContent.typeScale].$ : {}),
          // Define the width of the column on each cell. Supports col spans.
          ...{
            width: `calc(${columnSizes
              .slice(maybeNestedCardColumnIndex, maybeNestedCardColumnIndex + currentColspan)
              .join(" + ")})`,
          },
          ...(column.mw ? Css.mw(column.mw).$ : {}),
        };

        const renderFn: RenderCellFn<any> =
          rowStyle?.renderCell || rowStyle?.rowLink
            ? rowLinkRenderFn(as)
            : isHeader
            ? headerRenderFn(columns, column, sortState, setSortKey, as)
            : rowStyle?.onClick
            ? rowClickRenderFn(as)
            : defaultRenderFn(as);

        return renderFn(columnIndex, cellCss, content, row, rowStyle);
      })}
    </Row>
  );

  return openCardStyles && openCardStyles.length > 0 ? wrapCard(openCardStyles, rowNode) : rowNode;
}

// Fix to work with generics, see https://github.com/DefinitelyTyped/DefinitelyTyped/issues/37087#issuecomment-656596623
const MemoizedGridRow = React.memo(GridRow) as typeof GridRow;

/** Wraps a mobx Observer around the row's rendering/evaluation, so that it will be reactive. */
const ObservedGridRow = React.memo((props: GridRowProps<any, any>) => (
  <Observer>
    {() => {
      // Invoke this just as a regular function so that Observer sees the proxy access's
      return GridRow(props);
    }}
  </Observer>
));

/** A heuristic to detect the result of `React.createElement` / i.e. JSX. */
function isJSX(content: any): boolean {
  return typeof content === "object" && content && "type" in content && "props" in content;
}

/** If a column def return just string text for a given row, apply some default styling. */
function toContent(
  content: ReactNode | GridCellContent,
  isHeader: boolean,
  canSortColumn: boolean,
  isClientSideSorting: boolean,
  style: GridStyle,
  as: RenderAs,
  alignment: GridCellAlignment,
): ReactNode {
  content = isGridCellContent(content) ? content.content : content;
  if (typeof content === "function") {
    // Actually create the JSX by calling `content()` here (which should be as late as
    // possible, i.e. only for visible rows if we're in a virtual table).
    content = content();
  } else if (as === "virtual" && canSortColumn && isClientSideSorting && isJSX(content)) {
    // When using client-side sorting, we call `applyRowFn` not only during rendering, but
    // up-front against all rows (for the currently sorted column) to determine their
    // sort values.
    //
    // Pedantically this means that any table using client-side sorting should not
    // build JSX directly in its GridColumn functions, but this overhead is especially
    // noticeable for large/virtualized tables, so we only enforce using functions
    // for those tables.
    throw new Error(
      "GridTables with as=virtual & sortable columns should use functions that return JSX, instead of JSX",
    );
  }
  if (content && typeof content === "string" && isHeader && canSortColumn) {
    return <SortHeader content={content} iconOnLeft={alignment === "right"} />;
  } else if (content && typeof content === "string" && style?.presentationSettings?.wrap === false) {
    return (
      <span css={Css.mw0.truncate.$} title={content}>
        {content}
      </span>
    );
  } else if (style.emptyCell && isContentEmpty(content)) {
    // If the content is empty and the user specified an `emptyCell` node, return that.
    return style.emptyCell;
  }
  return content;
}

function isGridCellContent(content: ReactNode | GridCellContent): content is GridCellContent {
  return typeof content === "object" && !!content && "content" in content;
}

const emptyValues = ["", null, undefined] as any[];
function isContentEmpty(content: ReactNode): boolean {
  return emptyValues.includes(content);
}

/** Return the content for a given column def applied to a given row. */
export function applyRowFn<R extends Kinded>(column: GridColumn<R>, row: GridDataRow<R>): ReactNode | GridCellContent {
  // Usually this is a function to apply against the row, but sometimes it's a hard-coded value, i.e. for headers
  const maybeContent = column[row.kind];
  if (typeof maybeContent === "function") {
    if ("data" in row && "id" in row) {
      // Auto-destructure data
      return (maybeContent as Function)((row as any)["data"], (row as any)["id"]);
    } else {
      return (maybeContent as Function)(row);
    }
  } else {
    return maybeContent;
  }
}

/** Renders our default cell element, i.e. if no row links and no custom renderCell are used. */
const defaultRenderFn: (as: RenderAs) => RenderCellFn<any> = (as: RenderAs) => (key, css, content) => {
  const Cell = as === "table" ? "td" : "div";
  return (
    <Cell key={key} css={{ ...css, ...tableRowStyles(as) }}>
      {content}
    </Cell>
  );
};

/**
 * Provides each row access to a method to check if it is collapsed and toggle it's collapsed state.
 *
 * Calling `toggleCollapse` will keep the row itself showing, but will hide any
 * children rows (specifically those that have this row's `id` in their `parentIds`
 * prop).
 *
 * headerCollapsed is used to trigger rows at the root level to rerender their chevron when all are
 * collapsed/expanded.
 */
type GridCollapseContextProps = {
  headerCollapsed: boolean;
  isCollapsed: (id: string) => boolean;
  toggleCollapsed(id: string): void;
};

export const GridCollapseContext = React.createContext<GridCollapseContextProps>({
  headerCollapsed: false,
  isCollapsed: () => false,
  toggleCollapsed: () => {},
});

/** Sets up the `GridContext` so that header cells can access the current sort settings. */
const headerRenderFn: (
  columns: GridColumn<any>[],
  column: GridColumn<any>,
  sortState: SortState<any> | undefined,
  setSortKey: Function | undefined,
  as: RenderAs,
) => RenderCellFn<any> = (columns, column, sortState, setSortKey, as) => (key, css, content) => {
  const [currentKey, direction] = sortState || [];
  // If server-side sorting, use the user's key for this column; client-side sorting, use the index.
  const ourSortKey = column.serverSideSortKey || columns.indexOf(column);
  const context: GridSortContextProps = {
    sorted: ourSortKey === currentKey ? direction : undefined,
    toggleSort: () => setSortKey!(ourSortKey),
  };
  const Row = as === "table" ? "th" : "div";
  return (
    <GridSortContext.Provider key={key} value={context}>
      <Row css={{ ...css, ...tableRowStyles(as, column) }}>{content}</Row>
    </GridSortContext.Provider>
  );
};

/** Renders a cell element when a row link is in play. */
const rowLinkRenderFn: (as: RenderAs) => RenderCellFn<any> = (as: RenderAs) => (key, css, content, row, rowStyle) => {
  const to = rowStyle!.rowLink!(row);
  if (as === "table") {
    return (
      <td key={key} css={{ ...css, ...tableRowStyles(as) }}>
        <Link to={to} css={Css.noUnderline.color("unset").db.$} className={navLink}>
          {content}
        </Link>
      </td>
    );
  }
  return (
    <Link key={key} to={to} css={{ ...Css.noUnderline.color("unset").$, ...css }} className={navLink}>
      {content}
    </Link>
  );
};

/** Renders a cell that will fire the RowStyle.onClick. */
const rowClickRenderFn: (as: RenderAs) => RenderCellFn<any> = (as: RenderAs) => (key, css, content, row, rowStyle) => {
  const Row = as === "table" ? "tr" : "div";
  return (
    <Row {...{ key }} css={{ ...css, ...tableRowStyles(as) }} onClick={() => rowStyle!.onClick!(row)}>
      {content}
    </Row>
  );
};

const alignmentToJustify: Record<GridCellAlignment, Properties["justifyContent"]> = {
  left: "flex-start",
  center: "center",
  right: "flex-end",
};
const alignmentToTextAlign: Record<GridCellAlignment, Properties["textAlign"]> = {
  left: "left",
  center: "center",
  right: "right",
};

function getAlignment(column: GridColumn<any>, maybeContent: ReactNode | GridCellContent): GridCellAlignment {
  return (isGridCellContent(maybeContent) && maybeContent.alignment) || column.align || "left";
}

// For alignment, use: 1) cell def, else 2) column def, else 3) left.
function getJustification(
  column: GridColumn<any>,
  maybeContent: ReactNode | GridCellContent,
  as: RenderAs,
  alignment: GridCellAlignment,
) {
  // Always apply text alignment.
  const textAlign = Css.add("textAlign", alignmentToTextAlign[alignment]).$;
  if (as === "table") {
    return textAlign;
  }
  return { ...Css.jc(alignmentToJustify[alignment]).$, ...textAlign };
}

/** Look at a row and get its filter value. */
function filterValue(value: ReactNode | GridCellContent): any {
  let maybeFn = value;
  if (value && typeof value === "object") {
    if ("value" in value) {
      maybeFn = value.value;
    } else if ("content" in value) {
      maybeFn = value.content;
    }
  }
  // Watch for functions that need to read from a potentially-changing proxy
  if (maybeFn instanceof Function) {
    return maybeFn();
  }
  return maybeFn;
}

function maybeApplyFunction<T>(
  row: T,
  maybeFn: Properties | ((row: T) => Properties) | undefined,
): Properties | undefined {
  return typeof maybeFn === "function" ? maybeFn(row) : maybeFn;
}

export function matchesFilter(maybeContent: ReactNode | GridCellContent, filter: string): boolean {
  let value = filterValue(maybeContent);
  if (typeof value === "string") {
    return value.toLowerCase().includes(filter.toLowerCase());
  } else if (typeof value === "number") {
    return Number(filter) === value;
  }
  return false;
}

function maybeDarken(color: string | undefined, defaultColor: string): string {
  return color ? tinycolor(color).darken(4).toString() : defaultColor;
}

// Get the rows that are already in the toggled state, so we can keep them toggled
function getCollapsedRows(persistCollapse: string | undefined): string[] {
  if (!persistCollapse) return [];
  const collapsedGridRowIds = localStorage.getItem(persistCollapse);
  return collapsedGridRowIds ? JSON.parse(collapsedGridRowIds) : [];
}

/**
 * A custom hook to manage a list of ids.
 *
 * What's special about this hook is that we manage a stable identity
 * for the `toggleId` function, so that rows that have _not_ toggled
 * themselves on/off will have an unchanged callback and so not be
 * re-rendered.
 *
 * That said, when they do trigger a `toggleId`, the stable/"stale" callback
 * function should see/update the latest list of values, which is not possible with a
 * traditional `useState` hook because it captures the original/stale list identity.
 */
function useToggleIds(
  rows: GridDataRow<Kinded>[],
  persistCollapse: string | undefined,
): readonly [string[], GridCollapseContextProps, GridCollapseContextProps] {
  // Make a list that we will only mutate, so that our callbacks have a stable identity.
  const [collapsedIds] = useState<string[]>(getCollapsedRows(persistCollapse));
  // Use this to trigger the component to re-render even though we're not calling `setList`
  const [tick, setTick] = useState<string>("");

  // Checking whether something is collapsed does not depend on anything
  const isCollapsed = useCallback(
    (id: string) => collapsedIds.includes(id),
    // eslint-disable-next-line react-hooks/exhaustive-deps
    [],
  );

  const collapseAllContext = useMemo(
    () => {
      // Create the stable `toggleCollapsed`, i.e. we are purposefully passing an (almost) empty dep list
      // Since only toggling all rows required knowledge of what the rows are
      const toggleAll = (_id: string) => {
        // We have different behavior when going from expand/collapse all.
        const isAllCollapsed = collapsedIds[0] === "header";
        collapsedIds.splice(0, collapsedIds.length);
        if (isAllCollapsed) {
          // Expand all means keep `collapsedIds` empty
        } else {
          // Otherwise push `header` on the list as a hint that we're in the collapsed-all state
          collapsedIds.push("header");
          // Find all non-leaf rows so that toggling "all collapsed" -> "all not collapsed" opens
          // the parent rows of any level.
          const parentIds = new Set<string>();
          const todo = [...rows];
          while (todo.length > 0) {
            const r = todo.pop()!;
            if (r.children) {
              parentIds.add(r.id);
              todo.push(...r.children);
            }
          }
          // And then mark all parent rows as collapsed.
          collapsedIds.push(...parentIds);
        }
        if (persistCollapse) {
          localStorage.setItem(persistCollapse, JSON.stringify(collapsedIds));
        }
        // Trigger a re-render
        setTick(collapsedIds.join(","));
      };
      return { headerCollapsed: isCollapsed("header"), isCollapsed, toggleCollapsed: toggleAll };
    },
    // eslint-disable-next-line react-hooks/exhaustive-deps
    [rows],
  );

  const collapseRowContext = useMemo(
    () => {
      // Create the stable `toggleCollapsed`, i.e. we are purposefully passing an empty dep list
      // Since toggling a single row does not need to know about the other rows
      const toggleRow = (id: string) => {
        // This is the regular/non-header behavior to just add/remove the individual row id
        const i = collapsedIds.indexOf(id);
        if (i === -1) {
          collapsedIds.push(id);
        } else {
          collapsedIds.splice(i, 1);
        }
        if (persistCollapse) {
          localStorage.setItem(persistCollapse, JSON.stringify(collapsedIds));
        }
        // Trigger a re-render
        setTick(collapsedIds.join(","));
      };
      return { headerCollapsed: isCollapsed("header"), isCollapsed, toggleCollapsed: toggleRow };
    },
    // eslint-disable-next-line react-hooks/exhaustive-deps
    [collapseAllContext.isCollapsed("header")],
  );

  // Return a copy of the list, b/c we want external useMemos that do explicitly use the
  // entire list as a dep to re-render whenever the list is changed (which they need to
  // see as new list identity).
  // eslint-disable-next-line react-hooks/exhaustive-deps
  const copy = useMemo(() => [...collapsedIds], [tick, collapsedIds]);
  return [copy, collapseAllContext, collapseRowContext] as const;
}

/** GridTable as Table utility to apply <tr> element override styles */
const tableRowStyles = (as: RenderAs, column?: GridColumn<any>) => {
  const thWidth = column?.w;
  return as === "table"
    ? {
        ...Css.dtc.$,
        ...(thWidth ? Css.w(thWidth).$ : {}),
      }
    : {};
};<|MERGE_RESOLUTION|>--- conflicted
+++ resolved
@@ -1,8 +1,5 @@
-<<<<<<< HEAD
 import { Global } from "@emotion/react";
-=======
 import { useResizeObserver } from "@react-aria/utils";
->>>>>>> 8960aa79
 import memoizeOne from "memoize-one";
 import { Observer } from "mobx-react";
 import React, {
@@ -346,8 +343,6 @@
     // Break up "foo bar" into `[foo, bar]` and a row must match both `foo` and `bar`
     const filters = (filter && filter.split(/ +/)) || [];
 
-<<<<<<< HEAD
-=======
     function makeRowComponent(row: GridDataRow<R>): JSX.Element {
       // We only pass sortState to header rows, b/c non-headers rows shouldn't have to re-render on sorting
       // changes, and so by not passing the sortProps, it means the data rows' React.memo will still cache them.
@@ -377,7 +372,6 @@
       );
     }
 
->>>>>>> 8960aa79
     // Split out the header rows from the data rows so that we can put an `infoMessage` in between them (if needed).
     const headerRows: RowTuple<R>[] = [];
     const filteredRows: RowTuple<R>[] = [];
@@ -414,58 +408,19 @@
       const length = rows.length;
       rows.forEach((row, i) => {
         if (row.kind === "header") {
-<<<<<<< HEAD
-          addSpacer && nestedCards && nestedCards.addSpacer(undefined, rows[i + 1]);
-          nestedCards && nestedCards.maybeOpenCard(row);
-=======
->>>>>>> 8960aa79
+          // TODO: Is this still needed? Merge conflict which may no longer be applicable
+          // addSpacer && nestedCards && nestedCards.addSpacer(undefined, rows[i + 1]);
+          // nestedCards && nestedCards.maybeOpenCard(row);
           headerRows.push([row, makeRowComponent(row)]);
           return;
         }
 
         visit(row);
-<<<<<<< HEAD
         addSpacer && nestedCards && i !== length - 1 && nestedCards.addSpacer(rows[i], rows[i + 1]);
-=======
-
-        addSpacer && nestedCards && i !== length - 1 && nestedCards.addSpacer();
->>>>>>> 8960aa79
       });
 
       // Add spacer after a card
       addSpacer && nestedCards && nestedCards.addSpacer(rows[rows.length - 1], undefined);
-    }
-
-    function makeRowComponent(row: GridDataRow<R>): JSX.Element {
-      // We only pass sortState to header rows, b/c non-headers rows shouldn't have to re-render on sorting
-      // changes, and so by not passing the sortProps, it means the data rows' React.memo will still cache them.
-      const sortProps = row.kind === "header" ? { sorting, sortState, setSortKey } : { sorting };
-      // We only pass `isCollapsed` as a prop so that the row only re-renders when it itself has
-      // changed from collapsed/non-collapsed, and not other row's entering/leaving collapsedIds.
-      // Note that we do memoized on toggleCollapsedId, but it's stable thanks to useToggleIds.
-      const isCollapsed = collapsedIds.includes(row.id);
-      const RowComponent = observeRows ? ObservedGridRow : MemoizedGridRow;
-
-      return (
-        <RowComponent
-          key={`${row.kind}-${row.id}`}
-          {...{
-            as,
-            columns,
-            row,
-            style,
-            rowStyles,
-            stickyHeader,
-            stickyOffset,
-            isCollapsed,
-            toggleCollapsedId,
-            // TODO: How will this effect with memoization?
-            // At least for non-nested card tables, we make this undefined so it will be fine.
-            openCards: nestedCards ? nestedCards.currentOpenCards() : undefined,
-            ...sortProps,
-          }}
-        />
-      );
     }
 
     // If nestedCards is set, we assume the top-level kind is a card, and so should add spacers between them
@@ -533,16 +488,13 @@
   // behave semantically the same as `as=div` did for its tests.
   const _as = as === "virtual" && runningInJest ? "div" : as;
   return (
-<<<<<<< HEAD
-    <PresentationProvider fieldProps={{ hideLabel: true, numberAlignment: "right", compact: true }}>
+    <PresentationProvider fieldProps={fieldProps} wrap={style?.presentationSettings?.wrap}>
+      {/* TODO: These drag-over/add-in-place styles need to be applied in a different way? */}
       <Global
         styles={{
           ".row-drag-hover": Css.bgLightBlue100.important.$,
         }}
       />
-=======
-    <PresentationProvider fieldProps={fieldProps} wrap={style?.presentationSettings?.wrap}>
->>>>>>> 8960aa79
       {renders[_as](
         style,
         id,
@@ -746,7 +698,6 @@
 }
 
 /**
-<<<<<<< HEAD
  * renderVirtual without the `display: contents`
  */
 function renderVirtualFixed<R extends Kinded>(
@@ -794,7 +745,6 @@
 
 /**
  * Customizes the `List` element that react-virtuoso renders, to have our css grid logic.
-=======
  * A table might render two of these components to represent two virtual lists.
  * This generally happens when `topItemCount` prop is used and React-Virtuoso
  * creates to Virtual lists where the first represents, generally, the header
@@ -802,7 +752,6 @@
  *
  * The main goal of this custom component is to:
  * - Customize the list wrapper to our styles
->>>>>>> 8960aa79
  *
  * We wrap this in memoizeOne so that React.createElement sees a
  * consistent/stable component identity, even though technically we have a
@@ -850,7 +799,6 @@
 });
 
 /**
-<<<<<<< HEAD
  * VirtualRoot without `display: contents`
  */
 const VirtualRootFixed = memoizeOne<
@@ -869,7 +817,7 @@
         ref={ref}
         style={style}
         css={{
-          ...Css.addIn("& > div > div", Css.dg.gtc(calcVirtualGridColumns(columns, firstLastColumnWidth)).$).$,
+          // ...Css.addIn("& > div > div", Css.dg.gtc(calcColumnSizes(columns, firstLastColumnWidth, undefined)).$).$, // TODO is this still needed? Merge conflict which may no longer be applicable
           // Add an extra `> div` due to Item + itemContent both having divs
           ...Css.addIn("& > div + div > div > *", gs.betweenRowsCss || {}).$,
           ...gs.rootCss,
@@ -884,19 +832,8 @@
 });
 
 /**
- * Creates a `grid-template-column` specific to our virtual output.
- *
- * Because of two things:
- *
- * a) react-virtuoso puts the header in a different div than the normal rows, and
- *
- * b) content-aware sizing just in general look janky/constantly resize while scrolling
- *
- * When we're as=virtual, we change our default + enforce only fixed-sized units (% and px)
-=======
  * Calculates column widths using a flexible `calc()` definition that allows for consistent column alignment without the use of `<table />`, CSS Grid, etc layouts.
  * Enforces only fixed-sized units (% and px)
->>>>>>> 8960aa79
  */
 export function calcColumnSizes(
   columns: GridColumn<any>[],
@@ -1118,15 +1055,9 @@
   sorting?: GridSortConfig<S>;
   sortState?: SortState<S>;
   setSortKey?: (value: S) => void;
-<<<<<<< HEAD
-  isCollapsed: boolean;
-  toggleCollapsedId: (id: string) => void;
-  openCards: Array<NestedCard<any>> | undefined;
-=======
   // NOTE: openCards is a string of colon separated open kinds, so that the result is stable across renders.
   openCards: string | undefined;
   columnSizes: string[];
->>>>>>> 8960aa79
 }
 
 // We extract GridRow to its own mini-component primarily so we can React.memo'ize it.
@@ -1162,16 +1093,13 @@
 
   const rowStyleCellCss = maybeApplyFunction(row, rowStyle?.cellCss);
   const rowCss = {
-<<<<<<< HEAD
     // We add a display-contents so that we can have "row-level" div elements in our
     // DOM structure. I.e. grid is normally root-element > cell-elements, but we want
     // root-element > row-element > cell-elements, so that we can have a hook for
     // hovers and styling. In theory this would change with subgrids.
     // Only enable when using div as elements
-=======
     // For virtual tables use `display: flex` to keep all cells on the same row. For each cell in the row use `flexNone` to ensure they stay their defined widths
     ...(as === "table" ? {} : Css.relative.df.fg1.fs1.addIn("&>*", Css.flexNone.$).$),
->>>>>>> 8960aa79
     ...((rowStyle?.rowLink || rowStyle?.onClick) &&
       style.rowHoverColor && {
         // Even though backgroundColor is set on the cellCss (due to display: content), the hover target is the row.
@@ -1184,8 +1112,6 @@
   };
 
   let currentColspan = 1;
-<<<<<<< HEAD
-  const maybeStickyHeaderStyles = isHeader && stickyHeader ? Css.sticky.top(stickyOffset).z1.$ : undefined;
 
   // TODO: Setup types
   // const draggableProps: {
@@ -1198,9 +1124,7 @@
   //     e.dataTransfer.setData("row", JSON.stringify(row));
   //   }),
   // }
-
-  const div = (
-    // TODO: Here we will add onDrag into the drag object
+  const rowNode = (
     <Row
       css={rowCss}
       {...others}
@@ -1209,14 +1133,8 @@
         e.dataTransfer.effectAllowed = "move";
         e.dataTransfer.setData("row", JSON.stringify(row));
       }}
+      data-gridrow
     >
-      {/* Send in the rows that are openned */}
-      {openCards && maybeAddCardPadding(openCards, "first", maybeStickyHeaderStyles)}
-=======
-
-  const rowNode = (
-    <Row css={rowCss} {...others} data-gridrow>
->>>>>>> 8960aa79
       {columns.map((column, columnIndex) => {
         if (column.mw) {
           // Validate the column's minWidth definition if set.
@@ -1272,16 +1190,12 @@
           ...getIndentationCss(style, rowStyle, columnIndex, maybeContent),
           // Then apply any header-specific override
           ...(isHeader && style.headerCellCss),
-<<<<<<< HEAD
-          ...maybeStickyHeaderStyles,
+          // ...maybeStickyHeaderStyles,  // TODO: Is this still needed? Merge conflict which may no longer be applicable
           // If we're within a card, use its background color
-          ...(currentCard && Css.bgColor(currentCard.style.bgColor).$),
+          // ...(currentCard && Css.bgColor(currentCard.style.bgColor).$),    // TODO: Is this still needed? Merge conflict which may no longer be applicable
           // Add in colspan css if needed
           ...(currentColspan > 1 ? Css.gc(`span ${currentColspan}`).$ : {}),
           // And finally the specific cell's css (if any from GridCellContent)
-=======
-          // The specific cell's css (if any from GridCellContent)
->>>>>>> 8960aa79
           ...rowStyleCellCss,
           // Add any cell specific style overrides
           ...(isGridCellContent(maybeContent) && maybeContent.typeScale ? Css[maybeContent.typeScale].$ : {}),
