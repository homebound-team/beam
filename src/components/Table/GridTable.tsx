--- conflicted
+++ resolved
@@ -1504,9 +1504,5 @@
       return acc;
     }
   };
-<<<<<<< HEAD
   return rows.reduce((acc, row) => filterFn(acc, row), [] as ParentChildrenTuple<R>[]);
-=======
-  return rows.reduce(filterFn, []);
->>>>>>> 7921f87a
 }