import memoizeOne from "memoize-one";
import { Observer } from "mobx-react";
import React, { MutableRefObject, ReactElement, ReactNode, useContext, useEffect, useMemo, useRef } from "react";
import { Link } from "react-router-dom";
import { Components, Virtuoso, VirtuosoHandle } from "react-virtuoso";
import { navLink } from "src/components/CssReset";
import {
  PresentationContextProps,
  PresentationFieldProps,
  PresentationProvider,
} from "src/components/PresentationContext";
import { useSetupColumnSizes } from "src/components/Table/columnSizes";
import { createRowLookup, GridRowLookup } from "src/components/Table/GridRowLookup";
import { GridSortContext, GridSortContextProps } from "src/components/Table/GridSortContext";
import { GridTableApi, GridTableApiImpl } from "src/components/Table/GridTableApi";
import {
  getCurrentBgColor,
  getNestedCardStyles,
  isLeafRow,
  NestedCards,
  wrapCard,
} from "src/components/Table/nestedCards";
import { RowStateContext } from "src/components/Table/RowState";
import { SortHeader } from "src/components/Table/SortHeader";
import { ensureClientSideSortValueIsSortable, sortRows } from "src/components/Table/sortRows";
import { getTableStyles, GridStyleDef } from "src/components/Table/styles";
import { SortOn, SortState, useSortState } from "src/components/Table/useSortState";
import { Css, Margin, Only, Palette, Properties, Typography, Xss } from "src/Css";
import { useComputed } from "src/hooks";
import { useRenderCount } from "src/hooks/useRenderCount";
import { safeKeys } from "src/utils";
import { getButtonOrLink } from "src/utils/getInteractiveElement";
import { shallowEqual } from "src/utils/shallowEqual";
import { defaultStyle } from ".";

export type Kinded = { kind: string };
export type GridTableXss = Xss<Margin>;

export const ASC = "ASC" as const;
export const DESC = "DESC" as const;
export type Direction = "ASC" | "DESC";
export const emptyCell: GridCellContent = { content: () => <></>, value: "" };

let runningInJest = false;

/** Tells GridTable we're running in Jest, which forces as=virtual to be as=div, to work in jsdom. */
export function setRunningInJest() {
  runningInJest = true;
}

/** Completely static look & feel, i.e. nothing that is based on row kinds/content. */
export interface GridStyle {
  /** Applied to the base div element. */
  rootCss?: Properties;
  /** Applied with the owl operator between rows for rendering border lines. */
  betweenRowsCss?: Properties;
  /** Applied to the first non-header row, i.e. if you want to cancel out `betweenRowsCss`. */
  firstNonHeaderRowCss?: Properties;
  /** Applied to all cell divs (via a selector off the base div). */
  cellCss?: Properties;
  /**
   * Applied to the header row divs.
   *
   * NOTE `as=virtual`: When using a virtual table with the goal of adding space
   * between the header and the first row use `firstNonHeaderRowCss` with a
   * margin-top instead. Using `headerCellCss` will not work since the header
   * rows are wrapper with Chrome rows.
   */
  headerCellCss?: Properties;
  /** Applied to 'kind: "totals"' cells */
  totalsCellCss?: Properties;
  /** Applied to the first cell of all rows, i.e. for table-wide padding or left-side borders. */
  firstCellCss?: Properties;
  /** Applied to the last cell of all rows, i.e. for table-wide padding or right-side borders. */
  lastCellCss?: Properties;
  /** Applied to a cell div when `indent: 1` is used. */
  indentOneCss?: Properties;
  /** Applied to a cell div when `indent: 2` is used. */
  indentTwoCss?: Properties;
  /** Applied if there is a fallback/overflow message showing. */
  firstRowMessageCss?: Properties;
  /** Applied on hover if a row has a rowLink/onClick set. */
  rowHoverColor?: Palette;
  /** Styling for our special "nested card" output mode. */
  nestedCards?: NestedCardsStyle;
  /** Default content to put into an empty cell */
  emptyCell?: ReactNode;
  presentationSettings?: Pick<PresentationFieldProps, "borderless" | "typeScale"> &
    Pick<PresentationContextProps, "wrap">;
  /** Minimum table width in pixels. Used when calculating columns sizes */
  minWidthPx?: number;
  /** Css to apply at each level of a parent/child nested table. */
  levels?: Record<number, { cellCss?: Properties; firstContentColumn?: Properties }>;
  /** Allows for customization of the background color used to denote an "active" row */
  activeBgColor?: Palette;
}

export type NestedCardStyleByKind = Record<string, NestedCardStyle>;

export interface NestedCardsStyle {
  /** Space between each card. */
  spacerPx: number;
  /** Width of the first and last "hidden" columns used to align nested columns. */
  firstLastColumnWidth: number;
  /**
   * Per-kind styling for nested cards (see `cardStyle` if you only need a flat list of cards).
   *
   * Entries are optional, i.e. you can leave out kinds and they won't be wrapped/turned into cards.
   */
  kinds: NestedCardStyleByKind;
  /** Allows for customization of the border color used to denote an "active" row */
  activeBColor?: Palette;
}

/**
 * Styles for making cards nested within other cards.
 *
 * Because all of our output renderers (i.e. CSS grid and react-virtuoso) fundamentally need a flat
 * list of elements, to create the look & feel of "nested cards", GridTable creates extra "chrome"
 * elements like open card, close, and card padding.
 */
export interface NestedCardStyle {
  /** The card background color. */
  bgColor: string;
  /** The optional border color, assumes 1px solid if set. */
  bColor?: string;
  /** I.e. 4px border radius. */
  brPx: number;
  /** The left/right padding of the card. */
  pxPx: number;
}

export interface GridTableDefaults {
  style: GridStyle | GridStyleDef;
  stickyHeader: boolean;
}

let defaults: GridTableDefaults = {
  style: defaultStyle,
  stickyHeader: false,
};

/** Configures the default/app-wide GridStyle. */
export function setDefaultStyle(style: GridStyle): void {
  defaults.style = style;
}

/** Configures the default/app-wide GridTable settings. */
export function setGridTableDefaults(opts: Partial<GridTableDefaults>): void {
  defaults = { ...defaults, ...opts };
}

type RenderAs = "div" | "table" | "virtual";

/** The GridDataRow is optional b/c the nested card chrome rows only have ReactElements. */
export type RowTuple<R extends Kinded> = [GridDataRow<R> | undefined, ReactElement];
type ParentChildrenTuple<R extends Kinded> = [GridDataRow<R>, ParentChildrenTuple<R>[]];

/**
 * The sort settings for the current table; whether it's client-side or server-side.
 *
 * If client-side, GridTable will internally sort rows based on the current sort column's
 * GridCellContent.value for each cell.
 *
 * If server-side, we assume the rows are in the order as defined by `value`, and `onSort`
 * will be called when the user clicks a column to request changing the column/order.
 *
 * Note that we don't support multiple sort criteria, i.e. sort by column1 desc _and then_
 * column2 asc.
 */
export type GridSortConfig<S> =
  | {
      on: "client";
      /** The optional initial column (index in columns) and direction to sort. */
      initial?: [S | GridColumn<any>, Direction] | undefined;
      caseSensitive?: boolean;
    }
  | {
      on: "server";
      /** The current sort by value + direction (if server-side sorting). */
      value?: [S, Direction];
      /** Callback for when the column is sorted (if server-side sorting). Parameters set to `undefined` is a signal to return to the initial sort state */
      onSort: (orderBy: S | undefined, direction: Direction | undefined) => void;
    };

export interface GridTableProps<R extends Kinded, S, X> {
  id?: string;
  /**
   * The HTML used to create the table.
   *
   * By default a `div` will be used with CSS grid styles, but `table` tag can be used
   * with limited functionality but better multi-page printing/page break support.
   *
   * When using `table`, the column width and alignment is only supported using
   * px values.
   *
   * @example
   *  { header: "Name", data: ({ name }) => name, w: "75px", align: "right" }
   */
  as?: RenderAs;
  /** The column definitions i.e. how each column should render each row kind. */
  columns: GridColumn<R, S>[];
  /** The rows of data (including any header/footer rows), to be rendered by the column definitions. */
  rows: GridDataRow<R>[];
  /** Optional row-kind-level styling / behavior like onClick/rowLinks. */
  rowStyles?: GridRowStyles<R>;
  /** Allow looking up prev/next of a row i.e. for SuperDrawer navigation. */
  rowLookup?: MutableRefObject<GridRowLookup<R> | undefined>;
  /** Whether the header row should be sticky. */
  stickyHeader?: boolean;
  stickyOffset?: number;
  /** Configures sorting via a hash, does not need to be stable. */
  sorting?: GridSortConfig<S>;
  /** Shown in the first row slot, if there are no rows to show, i.e. 'No rows found'. */
  fallbackMessage?: string;
  /** Shown in the first row, kinda-like the fallbackMessage, but shown even if there are rows as well. */
  infoMessage?: string;
  /** Applies a client-side filter to rows, using either it's text value or `GridCellContent.value`. */
  filter?: string;
  /** Caps the client-side filter to a max number of rows. */
  filterMaxRows?: number;
  /** Accepts the number of filtered rows (based on `filter`), for the caller to observe and display if they want. */
  setRowCount?: (rowCount: number) => void;
  /** Sets the rows to be wrapped by mobx observers. */
  observeRows?: boolean;
  /** A combination of CSS settings to set the static look & feel (vs. rowStyles which is per-row styling). */
  style?: GridStyle | GridStyleDef;
  /**
   * If provided, collapsed rows on the table persists when the page is reloaded.
   *
   * This key should generally be unique to the page it's on, i.e. `specsTable_p:1_precon` would
   *  be the collapsed state for project `p:1`'s precon stage specs & selections table.
   */
  persistCollapse?: string;
  xss?: X;
  /** Accepts the api, from `useGridTableApi`, that the caller wants to use for this table. */
  api?: GridTableApi<R>;
  /** Experimental, expecting to be removed - Specify the element in which the table should resize its columns against. If not set, the table will resize columns based on its owns container's width */
  resizeTarget?: MutableRefObject<HTMLElement | null>;
  /**
   * Defines which row in the table should be provided with an "active" styling.
   * Expected format is `${row.kind}_${row.id}`. This helps avoid id conflicts between rows of different types/kinds that may have the same id.
   * Example "data_123"
   */
  activeRowId?: string;
}

/**
 * Renders data in our table layout.
 *
 * Tables are essentially a matrix of columns and rows, and this `GridTable` API is setup
 * such that:
 *
 * - Rows are mostly data, tagged with a given `kind`
 *   - I.e. this handles tables with nested/non-homogeneous rows because you can have a
 *     row with `kind: "parent"` and another with `kind: "child"`
 * - Columns are mostly rendering logic
 *   - I.e. each column defines it's behavior for each given row `kind`
 *
 * In a "kind" of cute way, headers are not modeled specially, i.e. they are just another
 * row `kind` along with the data rows. (Admittedly, out of pragmatism, we do apply some
 * special styling to the row that uses `kind: "header"`.)
 */
export function GridTable<R extends Kinded, S = {}, X extends Only<GridTableXss, X> = {}>(
  props: GridTableProps<R, S, X>,
) {
  const {
    id = "gridTable",
    as = "div",
    columns,
    rows,
    style: maybeStyle = defaults.style,
    rowStyles,
    stickyHeader = defaults.stickyHeader,
    stickyOffset = 0,
    xss,
    filter,
    filterMaxRows,
    fallbackMessage = "No rows found.",
    infoMessage,
    setRowCount,
    observeRows,
    persistCollapse,
    resizeTarget,
    activeRowId,
  } = props;

  // We only use this in as=virtual mode, but keep this here for rowLookup to use
  const virtuosoRef = useRef<VirtuosoHandle | null>(null);
  // Use this ref to watch for changes in the GridTable's container and resize columns accordingly.
  const resizeRef = useRef<HTMLDivElement>(null);

  const api = useMemo<GridTableApiImpl<R>>(() => {
    const api = (props.api as GridTableApiImpl<R>) ?? new GridTableApiImpl();
    api.init(persistCollapse, virtuosoRef, rows);
    api.setActiveRowId(activeRowId);
    return api;
  }, [props.api]);

  const style = resolveStyles(maybeStyle);

  const { rowState } = api;
  rowState.setRows(rows);

  useEffect(() => {
    rowState.activeRowId = activeRowId;
  }, [rowState, activeRowId]);

  // We track render count at the table level, which seems odd (we should be able to track this
  // internally within each GridRow using a useRef), but we have suspicions that react-virtuoso
  // (or us) is resetting component state more than necessary, so we track render counts from
  // here instead.
  const { getCount } = useRenderCount();

  const columnSizes = useSetupColumnSizes(style, columns, resizeTarget ?? resizeRef);

  // Make a single copy of our current collapsed state, so we'll have a single observer.
  const collapsedIds = useComputed(() => rowState.collapsedIds, [rowState]);

  const [sortState, setSortKey, sortOn, caseSensitive] = useSortState<R, S>(columns, props.sorting);
  const maybeSorted = useMemo(() => {
    if (sortOn === "client" && sortState) {
      // If using client-side sort, the sortState use S = number
      return sortRows(columns, rows, sortState as any as SortState<number>, caseSensitive);
    }
    return rows;
  }, [columns, rows, sortOn, sortState, caseSensitive]);

  const hasTotalsRow = rows.some((row) => row.id === "totals");

  // Flatten + component-ize the sorted rows.
  let [headerRows, visibleDataRows, totalsRows, filteredRowIds]: [
    RowTuple<R>[],
    RowTuple<R>[],
    RowTuple<R>[],
    string[],
  ] = useMemo(() => {
    function makeRowComponent(row: GridDataRow<R>, level: number): JSX.Element {
      // We only pass sortState to header rows, b/c non-headers rows shouldn't have to re-render on sorting
      // changes, and so by not passing the sortProps, it means the data rows' React.memo will still cache them.
      const sortProps = row.kind === "header" ? { sortOn, sortState, setSortKey } : { sortOn };
      const RowComponent = observeRows ? ObservedGridRow : MemoizedGridRow;

      return (
        <RowComponent
          key={`${row.kind}-${row.id}`}
          {...{
            as,
            columns,
            row,
            style,
            rowStyles,
            stickyHeader,
            // If we have a totals row then add the height of the totals row (52px) to the `stickyOffset` for the "header" kind
            stickyOffset: hasTotalsRow && row.kind === "header" ? 52 + stickyOffset : stickyOffset,
            openCards: nestedCards ? nestedCards.currentOpenCards() : undefined,
            columnSizes,
            level,
            getCount,
            api,
            ...sortProps,
          }}
        />
      );
    }

    // Split out the header rows from the data rows so that we can put an `infoMessage` in between them (if needed).
    const headerRows: RowTuple<R>[] = [];
    const totalsRows: RowTuple<R>[] = [];
    const visibleDataRows: RowTuple<R>[] = [];
    const filteredRowIds: string[] = [];

    // Misc state to track our nested card-ification, i.e. interleaved actual rows + chrome rows
    const nestedCards = !!style.nestedCards && new NestedCards(columns, visibleDataRows, style.nestedCards);

    function visit([row, children]: ParentChildrenTuple<R>, level: number, visible: boolean): void {
      let isCard = visible && nestedCards && nestedCards.maybeOpenCard(row);

      visible && visibleDataRows.push([row, makeRowComponent(row, level)]);
      // This row may be invisible (because it's parent is collapsed), but we still want
      // to consider it matched if it or it's parent matched a filter.
      filteredRowIds.push(row.id);

      if (children.length) {
        // Consider "isCollapsed" as true if the parent wasn't visible.
        const isCollapsed = !visible || collapsedIds.includes(row.id);
        !isCollapsed && nestedCards && nestedCards.addSpacer();
        visitRows(children, isCard, level + 1, !isCollapsed);
      }

      visible && !isLeafRow(row) && isCard && nestedCards && nestedCards.closeCard();
    }

    function visitRows(rows: ParentChildrenTuple<R>[], addSpacer: boolean, level: number, visible: boolean): void {
      const length = rows.length;
      rows.forEach((row, i) => {
        if (row[0].kind === "header") {
          headerRows.push([row[0], makeRowComponent(row[0], level)]);
          return;
        }

        if (row[0].kind === "totals") {
          totalsRows.push([row[0], makeRowComponent(row[0], level)]);
          return;
        }

        visit(row, level, visible);
        visible && addSpacer && nestedCards && i !== length - 1 && nestedCards.addSpacer();
      });
    }

    // Call `visitRows` with our a pre-filtered set list
    // If nestedCards is set, we assume the top-level kind is a card, and so should add spacers between them
    const filteredRows = filterRows(api, columns, maybeSorted, filter);
    visitRows(filteredRows, !!nestedCards, 0, true);
    nestedCards && nestedCards.done();

    return [headerRows, visibleDataRows, totalsRows, filteredRowIds];
  }, [
    as,
    api,
    filter,
    maybeSorted,
    columns,
    style,
    rowStyles,
    sortOn,
    setSortKey,
    sortState,
    stickyHeader,
    stickyOffset,
    observeRows,
    columnSizes,
    collapsedIds,
    getCount,
    hasTotalsRow,
  ]);

  let tooManyClientSideRows = false;
  if (filterMaxRows && visibleDataRows.length > filterMaxRows) {
    tooManyClientSideRows = true;
    visibleDataRows = visibleDataRows.slice(0, filterMaxRows);
  }

  rowState.setMatchedRows(filteredRowIds);

  // Push back to the caller a way to ask us where a row is.
  const { rowLookup } = props;
  if (rowLookup) {
    // Refs are cheap to assign to, so we don't bother doing this in a useEffect
    rowLookup.current = createRowLookup(columns, visibleDataRows, virtuosoRef);
  }

  useEffect(() => {
    setRowCount && visibleDataRows?.length !== undefined && setRowCount(visibleDataRows.length);
  }, [visibleDataRows?.length, setRowCount]);

  const noData = visibleDataRows.length === 0;
  const firstRowMessage =
    (noData && fallbackMessage) || (tooManyClientSideRows && "Hiding some rows, use filter...") || infoMessage;

  const borderless = style?.presentationSettings?.borderless;
  const typeScale = style?.presentationSettings?.typeScale;
  const fieldProps: PresentationFieldProps = useMemo(
    () => ({
      hideLabel: true,
      numberAlignment: "right",
      compact: true,
      errorInTooltip: true,
      // Avoid passing `undefined` as it will unset existing PresentationContext settings
      ...(borderless !== undefined ? { borderless } : {}),
      ...(typeScale !== undefined ? { typeScale } : {}),
    }),
    [borderless, typeScale],
  );

  // If we're running in Jest, force using `as=div` b/c jsdom doesn't support react-virtuoso.
  // This enables still putting the application's business/rendering logic under test, and letting it
  // just trust the GridTable impl that, at runtime, `as=virtual` will (other than being virtualized)
  // behave semantically the same as `as=div` did for its tests.
  const _as = as === "virtual" && runningInJest ? "div" : as;
  const rowStateContext = useMemo(() => ({ rowState }), [rowState]);
  return (
    <RowStateContext.Provider value={rowStateContext}>
      <PresentationProvider fieldProps={fieldProps} wrap={style?.presentationSettings?.wrap}>
        <div ref={resizeRef} css={Css.w100.$} />
        {renders[_as](
          style,
          id,
          columns,
          headerRows,
          totalsRows,
          visibleDataRows,
          firstRowMessage,
          stickyHeader,
          style.nestedCards?.firstLastColumnWidth,
          xss,
          virtuosoRef,
        )}
      </PresentationProvider>
    </RowStateContext.Provider>
  );
}

// Determine which HTML element to use to build the GridTable
const renders: Record<RenderAs, typeof renderTable> = {
  table: renderTable,
  div: renderDiv,
  virtual: renderVirtual,
};

/** Renders table using divs with flexbox rows, which is the default render */
function renderDiv<R extends Kinded>(
  style: GridStyle,
  id: string,
  columns: GridColumn<R>[],
  headerRows: RowTuple<R>[],
  totalsRows: RowTuple<R>[],
  visibleDataRows: RowTuple<R>[],
  firstRowMessage: string | undefined,
  _stickyHeader: boolean,
  firstLastColumnWidth: number | undefined,
  xss: any,
  _virtuosoRef: MutableRefObject<VirtuosoHandle | null>,
): ReactElement {
  return (
    <div
      css={{
        // Use `fit-content` to ensure the width of the table takes up the full width of its content.
        // Otherwise, the table's width would be that of its container, which may not be as wide as the table itself.
        // In cases where we have sticky columns on a very wide table, then the container which the columns "stick" to (which is the table),
        // needs to be as wide as the table's content, or else we lose the "stickiness" once scrolling past width of the table's container.
        ...Css.mw("fit-content").$,
        /*
          Using (n + 3) here to target all rows that are after the first non-header row. Since n starts at 0, we can use
          the + operator as an offset.
          Inspired by: https://stackoverflow.com/a/25005740/2551333
        */
        ...(style.betweenRowsCss ? Css.addIn(`& > div:nth-of-type(n+3) > *`, style.betweenRowsCss).$ : {}),
        ...(style.firstNonHeaderRowCss ? Css.addIn(`& > div:nth-of-type(2) > *`, style.firstNonHeaderRowCss).$ : {}),
        ...style.rootCss,
        ...(style.minWidthPx ? Css.mwPx(style.minWidthPx).$ : {}),
        ...xss,
      }}
      data-testid={id}
    >
      {totalsRows.map(([, node]) => node)}
      {headerRows.map(([, node]) => node)}
      {/* Show an info message if it's set. */}
      {firstRowMessage && (
        <div css={{ ...style.firstRowMessageCss }} data-gridrow>
          {firstRowMessage}
        </div>
      )}
      {visibleDataRows.map(([, node]) => node)}
    </div>
  );
}

/** Renders as a table, primarily/solely for good print support. */
function renderTable<R extends Kinded>(
  style: GridStyle,
  id: string,
  columns: GridColumn<R>[],
  headerRows: RowTuple<R>[],
  totalsRows: RowTuple<R>[],
  visibleDataRows: RowTuple<R>[],
  firstRowMessage: string | undefined,
  _stickyHeader: boolean,
  _firstLastColumnWidth: number | undefined,
  xss: any,
  _virtuosoRef: MutableRefObject<VirtuosoHandle | null>,
): ReactElement {
  return (
    <table
      css={{
        ...Css.w100.add("borderCollapse", "collapse").$,
        ...Css.addIn("& > tbody > tr ", style.betweenRowsCss || {})
          // removes border between header and second row
          .addIn("& > tbody > tr:first-of-type", style.firstNonHeaderRowCss || {}).$,
        ...style.rootCss,
        ...(style.minWidthPx ? Css.mwPx(style.minWidthPx).$ : {}),
        ...xss,
      }}
      data-testid={id}
    >
      <thead>{[...totalsRows, ...headerRows].map(([, node]) => node)}</thead>
      <tbody>
        {/* Show an all-column-span info message if it's set. */}
        {firstRowMessage && (
          <tr>
            <td colSpan={columns.length} css={{ ...style.firstRowMessageCss }}>
              {firstRowMessage}
            </td>
          </tr>
        )}
        {visibleDataRows.map(([, node]) => node)}
      </tbody>
    </table>
  );
}

/**
 * Uses react-virtuoso to render rows virtually.
 *
 * It seems like react-virtuoso is the only one that can do _measured_ variable
 * sizes. I.e. react-window's variable list let's you provide a size, but it's
 * a size you lookup, not one that is measured from the DOM, see [1].
 *
 * I also tried react-virtual, which is headless and really small, but a) the
 * `measureRef` approach seems buggy [2] and b) rows were getting re-rendered
 * maybe due to [3] and they have no examples showing memoization, which is
 * concerning.
 *
 * react-virtuoso also seems like the most maintained (react-window is no
 * longer being actively worked on) and featureful library (like sticky headers),
 * so going with that for now.
 *
 * [1]: https://github.com/bvaughn/react-window/issues/6
 * [2]: https://github.com/tannerlinsley/react-virtual/issues/85
 * [3]: https://github.com/tannerlinsley/react-virtual/issues/108
 */
function renderVirtual<R extends Kinded>(
  style: GridStyle,
  id: string,
  columns: GridColumn<R>[],
  headerRows: RowTuple<R>[],
  totalsRows: RowTuple<R>[],
  visibleDataRows: RowTuple<R>[],
  firstRowMessage: string | undefined,
  stickyHeader: boolean,
  firstLastColumnWidth: number | undefined,
  xss: any,
  virtuosoRef: MutableRefObject<VirtuosoHandle | null>,
): ReactElement {
  // eslint-disable-next-line react-hooks/rules-of-hooks
  const { footerStyle, listStyle } = useMemo(() => {
    const { paddingBottom, ...otherRootStyles } = style.rootCss ?? {};
    return { footerStyle: { paddingBottom }, listStyle: { ...style, rootCss: otherRootStyles } };
  }, [style]);

  return (
    <Virtuoso
      overscan={5}
      ref={virtuosoRef}
      components={{
        // Applying a zIndex: 2 to ensure it stays on top of sticky columns
        TopItemList: React.forwardRef((props, ref) => (
          <div {...props} ref={ref as MutableRefObject<HTMLDivElement>} style={{ ...props.style, ...{ zIndex: 2 } }} />
        )),
        List: VirtualRoot(listStyle, columns, id, firstLastColumnWidth, xss),
        Footer: () => <div css={footerStyle} />,
      }}
      // Pin/sticky both the header row(s) + firstRowMessage to the top
      topItemCount={(stickyHeader ? headerRows.length + totalsRows.length : 0) + (firstRowMessage ? 1 : 0)}
      itemContent={(index) => {
        // Since we have three arrays of rows: `headerRows`, `totalsRows`, and `filteredRow` we
        // must determine which one to render.

        // Determine if we need to render a totals row
        if (index < totalsRows.length) {
          return totalsRows[index][1];
        }

        // Reset index
        index -= totalsRows.length;

        // Determine if we need to render a header row
        if (index < headerRows.length) {
          return headerRows[index][1];
        }

        // Reset index
        index -= headerRows.length;

        // Show firstRowMessage as the first `filteredRow`
        if (firstRowMessage) {
          if (index === 0) {
            return (
              <div css={Css.add("gridColumn", `${columns.length} span`).$}>
                <div css={{ ...style.firstRowMessageCss }}>{firstRowMessage}</div>
              </div>
            );
          }

          // Shift index -1 when there is a firstRowMessage to not skip the
          // first `filteredRow`
          index--;
        }

        // Lastly render `filteredRow`
        return visibleDataRows[index][1];
      }}
      totalCount={
        (headerRows.length || 0) + (totalsRows.length || 0) + (firstRowMessage ? 1 : 0) + (visibleDataRows.length || 0)
      }
    />
  );
}

/**
 * A table might render two of these components to represent two virtual lists.
 * This generally happens when `topItemCount` prop is used and React-Virtuoso
 * creates to Virtual lists where the first represents, generally, the header
 * rows and the second represents the non-header rows (list rows).
 *
 * The main goal of this custom component is to:
 * - Customize the list wrapper to our styles
 *
 * We wrap this in memoizeOne so that React.createElement sees a
 * consistent/stable component identity, even though technically we have a
 * different "component" per the given set of props (solely to capture as
 * params that we can't pass through react-virtuoso's API as props).
 */
const VirtualRoot = memoizeOne<
  (
    gs: GridStyle,
    columns: GridColumn<any>[],
    id: string,
    firstLastColumnWidth: number | undefined,
    xss: any,
  ) => Components["List"]
>((gs, _columns, id, _firstLastColumnWidth, xss) => {
  return React.forwardRef(function VirtualRoot({ style, children }, ref) {
    // This VirtualRoot list represent the header when no styles are given. The
    // table list generally has styles to scroll the page for windowing.
    const isHeader = Object.keys(style || {}).length === 0;

    // This re-renders each time we have new children in the viewport
    return (
      <div
        ref={ref}
        style={{ ...style, ...{ minWidth: "fit-content" } }}
        css={{
          // Add an extra `> div` due to Item + itemContent both having divs
          ...Css.addIn("& > div + div > div > *", gs.betweenRowsCss || {}).$,
          // Table list styles only
          ...(isHeader
            ? {}
            : {
                ...Css.addIn("& > div:first-of-type > *", gs.firstNonHeaderRowCss).$,
              }),
          ...gs.rootCss,
          ...(gs.minWidthPx ? Css.mwPx(gs.minWidthPx).$ : {}),
          ...xss,
        }}
        data-testid={id}
      >
        {children}
      </div>
    );
  });
});

/**
 * Calculates column widths using a flexible `calc()` definition that allows for consistent column alignment without the use of `<table />`, CSS Grid, etc layouts.
 * Enforces only fixed-sized units (% and px)
 */
export function calcColumnSizes(
  columns: GridColumn<any>[],
  firstLastColumnWidth: number | undefined,
  tableWidth: number | undefined,
  tableMinWidthPx: number = 0,
): string[] {
  // For both default columns (1fr) as well as `w: 4fr` columns, we translate the width into an expression that looks like:
  // calc((100% - allOtherPercent - allOtherPx) * ((myFr / totalFr))`
  //
  // Which looks _a lot_ like how `fr` units just work out-of-the-box.
  //
  // Unfortunately, something about having our header & body rows in separate divs (which is controlled
  // by react-virtuoso), even if they have the same width, for some reason `fr` units between the two
  // will resolve every slightly differently, where as this approach they will match exactly.
  const { claimedPercentages, claimedPixels, totalFr } = columns.reduce(
    (acc, { w }) => {
      if (typeof w === "undefined") {
        return { ...acc, totalFr: acc.totalFr + 1 };
      } else if (typeof w === "number") {
        return { ...acc, totalFr: acc.totalFr + w };
      } else if (w.endsWith("fr")) {
        return { ...acc, totalFr: acc.totalFr + Number(w.replace("fr", "")) };
      } else if (w.endsWith("px")) {
        return { ...acc, claimedPixels: acc.claimedPixels + Number(w.replace("px", "")) };
      } else if (w.endsWith("%")) {
        return { ...acc, claimedPercentages: acc.claimedPercentages + Number(w.replace("%", "")) };
      } else {
        throw new Error("Beam Table column width definition only supports px, percentage, or fr units");
      }
    },
    { claimedPercentages: 0, claimedPixels: 0, totalFr: 0 },
  );

  // This is our "fake but for some reason it lines up better" fr calc
  function fr(myFr: number): string {
    // If the tableWidth, then return a pixel value
    if (tableWidth) {
      const widthBasis = Math.max(tableWidth, tableMinWidthPx);
      // When the tableWidth is defined, then we need to account for the `firstLastColumnWidth`s.
      return `(${
        (widthBasis - (claimedPercentages / 100) * widthBasis - claimedPixels - (firstLastColumnWidth ?? 0) * 2) *
        (myFr / totalFr)
      }px)`;
    }
    // Otherwise return the `calc()` value
    return `((100% - ${claimedPercentages}% - ${claimedPixels}px) * (${myFr} / ${totalFr}))`;
  }

  let sizes = columns.map(({ w }) => {
    if (typeof w === "undefined") {
      return fr(1);
    } else if (typeof w === "string") {
      if (w.endsWith("%") || w.endsWith("px")) {
        return w;
      } else if (w.endsWith("fr")) {
        return fr(Number(w.replace("fr", "")));
      } else {
        throw new Error("Beam Table column width definition only supports px, percentage, or fr units");
      }
    } else {
      return fr(w);
    }
  });

  // If we're doing nested cards, we add extra 1st/last cells...
  return !firstLastColumnWidth ? sizes : [`${firstLastColumnWidth}px`, ...sizes, `${firstLastColumnWidth}px`];
}

/**
 * Given an ADT of type T, performs a look up and returns the type of kind K.
 *
 * See https://stackoverflow.com/a/50125960/355031
 */
export type DiscriminateUnion<T, K extends keyof T, V extends T[K]> = T extends Record<K, V> ? T : never;

/** A specific kind of row, including the GridDataRow props. */
type GridRowKind<R extends Kinded, P extends R["kind"]> = DiscriminateUnion<R, "kind", P> & {
  id: string;
  children: GridDataRow<R>[];
};

/**
 * Defines how a single column will render each given row `kind` in `R`.
 *
 * The `S` generic is either:
 *
 * - For server-side sorting, it's the sortKey to pass back to the server to
 * request "sort by this column".
 *
 * - For client-side sorting, it's type `number`, to represent the current
 * column being sorted, in which case we use the GridCellContent.value.
 */
export type GridColumn<R extends Kinded, S = {}> = {
  [K in R["kind"]]:
    | string
    | GridCellContent
    | (DiscriminateUnion<R, "kind", K> extends { data: infer D }
        ? (
            data: D,
            opts: { row: GridRowKind<R, K>; api: GridTableApi<R>; level: number },
          ) => ReactNode | GridCellContent
        : (
            data: undefined,
            opts: { row: GridRowKind<R, K>; api: GridTableApi<R>; level: number },
          ) => ReactNode | GridCellContent);
} & {
  /**
   * The column's width.
   * - Only px, percentage, or fr units are supported, due to each GridRow acting as an independent table. This ensures consistent alignment between rows.
   * - Numbers are treated as `fr` units
   * - The default value is `1fr`
   */
  w?: number | string;
  /** The minimum width the column can shrink to */
  mw?: string;
  /** The column's default alignment for each cell. */
  align?: GridCellAlignment;
  /** Whether the column can be sorted (if client-side sorting). Defaults to true if sorting client-side. */
  clientSideSort?: boolean;
  /** This column's sort by value (if server-side sorting). */
  serverSideSortKey?: S;
  /** Allows the column to stay in place when the user scrolls horizontally */
  sticky?: "left" | "right";
  /** Prevent column from supporting RowStyle.onClick/rowLink in order to avoid nested interactivity. Defaults to true */
  wrapAction?: false;
  /** Used as a signal to defer adding the 'indent' styling */
  isAction?: true;
};

export const nonKindGridColumnKeys = [
  "w",
  "mw",
  "align",
  "serverSideSortKey",
  "clientSideSort",
  "sticky",
  "wrapAction",
  "isAction",
];

/** Allows rendering a specific cell. */
type RenderCellFn<R extends Kinded> = (
  idx: number,
  css: Properties,
  content: ReactNode,
  row: R,
  rowStyle: RowStyle<R> | undefined,
) => ReactNode;

/** Defines row-specific styling for each given row `kind` in `R` */
export type GridRowStyles<R extends Kinded> = {
  [P in R["kind"]]?: RowStyle<DiscriminateUnion<R, "kind", P>>;
};

export interface RowStyle<R extends Kinded> {
  /** Applies this css to the wrapper row, i.e. for row-level hovers. */
  rowCss?: Properties | ((row: R) => Properties);
  /** Applies this css to each cell in the row. */
  cellCss?: Properties | ((row: R) => Properties);
  /** Renders the cell element, i.e. a link to get whole-row links. */
  renderCell?: RenderCellFn<R>;
  /** Whether the row should be indented (via a style applied to the 1st cell). */
  indent?: 1 | 2;
  /** Whether the row should be a link. */
  rowLink?: (row: R) => string;
  /** Fired when the row is clicked, similar to rowLink but for actions that aren't 'go to this link'. */
  onClick?: (row: GridDataRow<R>, api: GridTableApi<R>) => void;
}

function getIndentationCss<R extends Kinded>(
  style: GridStyle,
  rowStyle: RowStyle<R> | undefined,
  columnIndex: number,
  maybeContent: ReactNode | GridCellContent,
): Properties {
  // Look for cell-specific indent or row-specific indent (row-specific is only one the first column)
  const indent = (isGridCellContent(maybeContent) && maybeContent.indent) || (columnIndex === 0 && rowStyle?.indent);
  if (typeof indent === "number" && style.levels !== undefined) {
    throw new Error(
      "The indent param is deprecated for new beam fixed & flexible styles, use beamNestedFixedStyle or beamNestedFlexibleStyle",
    );
  }
  return indent === 1 ? style.indentOneCss || {} : indent === 2 ? style.indentTwoCss || {} : {};
}

function getFirstOrLastCellCss<R extends Kinded>(
  style: GridStyle,
  columnIndex: number,
  columns: GridColumn<R>[],
): Properties {
  return {
    ...(columnIndex === 0 ? style.firstCellCss : {}),
    ...(columnIndex === columns.length - 1 ? style.lastCellCss : {}),
  };
}

export type GridCellAlignment = "left" | "right" | "center";

/**
 * Allows a cell to be more than just a RectNode, i.e. declare its alignment or
 * primitive value for filtering and sorting.
 */
export type GridCellContent = {
  /** The JSX content of the cell. Virtual tables that client-side sort should use a function to avoid perf overhead. */
  content: ReactNode | (() => ReactNode);
  alignment?: GridCellAlignment;
  /** Allow value to be a function in case it's a dynamic value i.e. reading from an inline-edited proxy. */
  value?: MaybeFn<number | string | Date | boolean | null | undefined>;
  /** The value to use specifically for sorting (i.e. if `value` is used for filtering); defaults to `value`. */
  sortValue?: MaybeFn<number | string | Date | boolean | null | undefined>;
  /** Whether to indent the cell. */
  indent?: 1 | 2;
  colspan?: number;
  typeScale?: Typography;
  /** Allows the cell to stay in place when the user scrolls horizontally */
  sticky?: "left" | "right";
  /** If provided, content of the cell will be wrapped within a <button /> or <a /> tag depending on if the value is a function or a string. */
  onClick?: () => {} | string;
};

type MaybeFn<T> = T | (() => T);

/**
 * The data for any row in the table, marked by `kind` so that each column knows how to render it.
 *
 * Each `kind` should contain very little presentation logic, i.e. mostly just off-the-wire data from
 * a GraphQL query.
 *
 * The presentation concerns instead mainly live in each GridColumn definition, which will format/render
 * each kind's data for that specific row+column (i.e. cell) combination.
 */
export type GridDataRow<R extends Kinded> = {
  kind: R["kind"];
  /** Combined with the `kind` to determine a table wide React key. */
  id: string;
  /** A list of parent/grand-parent ids for collapsing parent/child rows. */
  children?: GridDataRow<R>[];
  /** Whether to pin this sort to the first/last of its parent's children. */
  pin?: "first" | "last";
  data: unknown;
  /** Whether to have the row collapsed (children not visible) on initial load. This will be ignore in subsequent re-renders of the table */
  initCollapsed?: boolean;
} & IfAny<R, {}, DiscriminateUnion<R, "kind", R["kind"]>>;

// Use IfAny so that GridDataRow<any> doesn't devolve into any
type IfAny<T, Y, N> = 0 extends 1 & T ? Y : N;

interface GridRowProps<R extends Kinded, S> {
  as: RenderAs;
  columns: GridColumn<R>[];
  row: GridDataRow<R>;
  style: GridStyle;
  rowStyles: GridRowStyles<R> | undefined;
  stickyHeader: boolean;
  stickyOffset: number;
  sortOn: SortOn;
  sortState?: SortState<S>;
  setSortKey?: (value: S) => void;
  // NOTE: openCards is a string of colon separated open kinds, so that the result is stable across renders.
  openCards: string | undefined;
  columnSizes: string[];
  level: number;
  getCount: (id: string) => object;
  api: GridTableApi<R>;
}

// We extract GridRow to its own mini-component primarily so we can React.memo'ize it.
function GridRow<R extends Kinded, S>(props: GridRowProps<R, S>): ReactElement {
  const {
    as,
    columns,
    row,
    style,
    rowStyles,
    stickyHeader,
    stickyOffset,
    sortOn,
    sortState,
    setSortKey,
    openCards,
    columnSizes,
    level,
    getCount,
    api,
    ...others
  } = props;

  const { rowState } = useContext(RowStateContext);
  const isActive = useComputed(() => rowState.activeRowId === `${row.kind}_${row.id}`, [row, rowState]);

  // We treat the "header" and "totals" kind as special for "good defaults" styling
  const isHeader = row.kind === "header";
  const isTotals = row.kind === "totals";
  const rowStyle = rowStyles?.[row.kind];
  const Row = as === "table" ? "tr" : "div";

  const openCardStyles =
    typeof openCards === "string"
      ? openCards
          .split(":")
          .map((openCardKind) => style.nestedCards!.kinds[openCardKind])
          .filter((style) => style)
      : undefined;

  const rowStyleCellCss = maybeApplyFunction(row as any, rowStyle?.cellCss);
  const rowCss = {
    // For virtual tables use `display: flex` to keep all cells on the same row. For each cell in the row use `flexNone` to ensure they stay their defined widths
    ...(as === "table" ? {} : Css.relative.df.fg1.fs1.addIn("&>*", Css.flexNone.$).$),
    ...((rowStyle?.rowLink || rowStyle?.onClick) && {
      // Even though backgroundColor is set on the cellCss, the hover target is the row.
      "&:hover > *": Css.cursorPointer.bgColor(style.rowHoverColor ?? Palette.LightBlue100).$,
    }),
    ...maybeApplyFunction(row as any, rowStyle?.rowCss),
    // Maybe add the sticky header styles
    ...((isHeader || isTotals) && stickyHeader ? Css.sticky.topPx(stickyOffset).z2.$ : undefined),
    ...getNestedCardStyles(row, openCardStyles, style, isActive),
  };

  let currentColspan = 1;

  let firstContentColumnStylesApplied = false;

  const rowNode = (
    <Row css={rowCss} {...others} data-gridrow {...getCount(row.id)}>
      {columns.map((column, columnIndex) => {
        const { wrapAction = true, isAction = false } = column;

        const applyFirstContentColumnStyles = !isHeader && !isAction && !firstContentColumnStylesApplied;
        firstContentColumnStylesApplied ||= applyFirstContentColumnStyles;

        if (column.mw) {
          // Validate the column's minWidth definition if set.
          if (!column.mw.endsWith("px") && !column.mw.endsWith("%")) {
            throw new Error("Beam Table column min-width definition only supports px or percentage values");
          }
        }

        // Decrement colspan count and skip if greater than 1.
        if (currentColspan > 1) {
          currentColspan -= 1;
          return null;
        }
        const maybeContent = applyRowFn(column, row, api, level);
        currentColspan = isGridCellContent(maybeContent) ? maybeContent.colspan ?? 1 : 1;

        const canSortColumn =
          (sortOn === "client" && column.clientSideSort !== false) ||
          (sortOn === "server" && !!column.serverSideSortKey);
        const alignment = getAlignment(column, maybeContent);
        const justificationCss = getJustification(column, maybeContent, as, alignment);
        const content = toContent(maybeContent, isHeader, canSortColumn, sortOn === "client", style, as, alignment);

        ensureClientSideSortValueIsSortable(sortOn, isHeader, column, columnIndex, maybeContent);
        const maybeNestedCardColumnIndex = columnIndex + (style.nestedCards ? 1 : 0);

        const maybeSticky = ((isGridCellContent(maybeContent) && maybeContent.sticky) || column.sticky) ?? undefined;
        const maybeStickyColumnStyles =
          maybeSticky && columnSizes
            ? {
                ...Css.sticky.z1.$,
                // Need to apply a background to this cell to avoid content beneath it being shown when sticky.
                // Assumes background is white for non-nestedCard styles. This can be overridden via cellCss.
                ...(style.nestedCards?.kinds
                  ? Css.bgColor(getCurrentBgColor(row, openCardStyles, style.nestedCards.kinds)).$
                  : Css.bgWhite.$),
                ...(maybeSticky === "left"
                  ? Css.left(
                      maybeNestedCardColumnIndex === 0
                        ? 0
                        : `calc(${columnSizes.slice(0, maybeNestedCardColumnIndex).join(" + ")})`,
                    ).$
                  : {}),
                ...(maybeSticky === "right"
                  ? Css.right(
                      maybeNestedCardColumnIndex + 1 === columnSizes.length
                        ? 0
                        : `calc(${columnSizes.slice(maybeNestedCardColumnIndex + 1 - columnSizes.length).join(" + ")})`,
                    ).$
                  : {}),
              }
            : {};

        // Note that it seems expensive to calc a per-cell class name/CSS-in-JS output,
        // vs. setting global/table-wide CSS like `style.cellCss` on the root grid div with
        // a few descendent selectors. However, that approach means the root grid-applied
        // CSS has a high-specificity and so its harder for per-page/per-cell business logic
        // to override it. So, we just calc the combined table-wide+per-cell-overridden CSS here,
        // in a very CSS-in-JS idiomatic manner.
        //
        // In practice we've not seen any performance issues with this from our "large but
        // not Google spreadsheets" tables.
        const cellCss = {
          // Adding display flex so we can align content within the cells
          ...Css.df.$,
          // Apply sticky column/cell styles
          ...maybeStickyColumnStyles,
          // Apply any static/all-cell styling
          ...style.cellCss,
          // Then override with first/last cell styling
          ...getFirstOrLastCellCss(style, columnIndex, columns),
          // Then override with per-cell/per-row justification/indentation
          ...justificationCss,
          ...getIndentationCss(style, rowStyle, columnIndex, maybeContent),
          // Then apply any header-specific override
          ...(isHeader && style.headerCellCss),
          // Then apply any totals-specific override
          ...(isTotals && style.totalsCellCss),
          // Or level-specific styling
          ...(!isHeader && !isTotals && !!style.levels && style.levels[level]?.cellCss),
          // Level specific styling for the first content column
          ...(applyFirstContentColumnStyles && !!style.levels && style.levels[level]?.firstContentColumn),
          // The specific cell's css (if any from GridCellContent)
          ...rowStyleCellCss,
          // Apply active row styling for non-nested card styles.
          ...(style.nestedCards === undefined && isActive
            ? Css.bgColor(style.activeBgColor ?? Palette.LightBlue50).$
            : {}),
          // Add any cell specific style overrides
          ...(isGridCellContent(maybeContent) && maybeContent.typeScale ? Css[maybeContent.typeScale].$ : {}),
          // Define the width of the column on each cell. Supports col spans.
          ...{
            width: `calc(${columnSizes
              .slice(maybeNestedCardColumnIndex, maybeNestedCardColumnIndex + currentColspan)
              .join(" + ")})`,
          },
          ...(column.mw ? Css.mw(column.mw).$ : {}),
        };

        const renderFn: RenderCellFn<any> =
          (rowStyle?.renderCell || rowStyle?.rowLink) && wrapAction
            ? rowLinkRenderFn(as)
            : isHeader
            ? headerRenderFn(columns, column, sortState, setSortKey, as)
            : rowStyle?.onClick && wrapAction
            ? rowClickRenderFn(as, api)
            : defaultRenderFn(as);

        return renderFn(columnIndex, cellCss, content, row, rowStyle);
      })}
    </Row>
  );

  return openCardStyles && openCardStyles.length > 0 ? wrapCard(openCardStyles, rowNode) : rowNode;
}

/**
 * Memoizes GridRows so that re-rendering the table doesn't re-render every single row.
 *
 * We use a custom `propsAreEqual` for the `GridRowProps.row` property, which we memoize
 * based on the `GridDataRow.data` prop, such that if a table re-renders (i.e. for a cache
 * updated) and technically creates new row instances, but a row's `row.data` points to the
 * same/unchanged Apollo cache fragment, then we won't re-render that row.
 *
 * Note that if you're using virtualization, it can be surprising how unnoticeable broken row
 * memoization is.
 */
// Declared as a const + `as typeof GridRow` to work with generics, see https://github.com/DefinitelyTyped/DefinitelyTyped/issues/37087#issuecomment-656596623
const MemoizedGridRow = React.memo(GridRow, (one, two) => {
  const { row: row1, ...others1 } = one;
  const { row: row2, ...others2 } = two;
  return shallowEqual(row1, row2) && shallowEqual(others1, others2);
}) as typeof GridRow;

/** Wraps a mobx Observer around the row's rendering/evaluation, so that it will be reactive. */
const ObservedGridRow = React.memo((props: GridRowProps<any, any>) => (
  <Observer>
    {() => {
      // Invoke this just as a regular function so that Observer sees the proxy access's
      return GridRow(props);
    }}
  </Observer>
));

/** A heuristic to detect the result of `React.createElement` / i.e. JSX. */
function isJSX(content: any): boolean {
  return typeof content === "object" && content && "type" in content && "props" in content;
}

/** If a column def return just string text for a given row, apply some default styling. */
function toContent(
  maybeContent: ReactNode | GridCellContent,
  isHeader: boolean,
  canSortColumn: boolean,
  isClientSideSorting: boolean,
  style: GridStyle,
  as: RenderAs,
  alignment: GridCellAlignment,
): ReactNode {
  let content = isGridCellContent(maybeContent) ? maybeContent.content : maybeContent;
  if (typeof content === "function") {
    // Actually create the JSX by calling `content()` here (which should be as late as
    // possible, i.e. only for visible rows if we're in a virtual table).
    content = content();
  } else if (as === "virtual" && canSortColumn && isClientSideSorting && isJSX(content)) {
    // When using client-side sorting, we call `applyRowFn` not only during rendering, but
    // up-front against all rows (for the currently sorted column) to determine their
    // sort values.
    //
    // Pedantically this means that any table using client-side sorting should not
    // build JSX directly in its GridColumn functions, but this overhead is especially
    // noticeable for large/virtualized tables, so we only enforce using functions
    // for those tables.
    throw new Error(
      "GridTables with as=virtual & sortable columns should use functions that return JSX, instead of JSX",
    );
  }

  content =
    isGridCellContent(maybeContent) && !!maybeContent.onClick
      ? getButtonOrLink(content, maybeContent.onClick, {
          css: Css.maxw100.lightBlue700.if(style?.presentationSettings?.wrap === false).truncate.$,
        })
      : content;

  if (content && typeof content === "string" && isHeader && canSortColumn) {
    return <SortHeader content={content} iconOnLeft={alignment === "right"} />;
  } else if (content && style?.presentationSettings?.wrap === false && typeof content === "string") {
    // In order to truncate the text properly, then we need to wrap it in another element
    // as our cell element is a flex container, which don't allow for applying truncation styles directly on it.
    return (
      <span css={Css.truncate.mw0.$} title={content}>
        {content}
      </span>
    );
  } else if (style.emptyCell && isContentEmpty(content)) {
    // If the content is empty and the user specified an `emptyCell` node, return that.
    return style.emptyCell;
  }
  return content;
}

function isGridCellContent(content: ReactNode | GridCellContent): content is GridCellContent {
  return typeof content === "object" && !!content && "content" in content;
}

const emptyValues = ["", null, undefined] as any[];
function isContentEmpty(content: ReactNode): boolean {
  return emptyValues.includes(content);
}

/** Return the content for a given column def applied to a given row. */
export function applyRowFn<R extends Kinded>(
  column: GridColumn<R>,
  row: GridDataRow<R>,
  api: GridTableApi<R>,
  level: number,
): ReactNode | GridCellContent {
  // Usually this is a function to apply against the row, but sometimes it's a hard-coded value, i.e. for headers
  const maybeContent = column[row.kind];
  if (typeof maybeContent === "function") {
    // Auto-destructure data
    return (maybeContent as Function)((row as any)["data"], { row: row as any, api, level });
  } else {
    return maybeContent;
  }
}

/** Renders our default cell element, i.e. if no row links and no custom renderCell are used. */
const defaultRenderFn: (as: RenderAs) => RenderCellFn<any> = (as: RenderAs) => (key, css, content) => {
  const Cell = as === "table" ? "td" : "div";
  return (
    <Cell key={key} css={{ ...css, ...tableRowStyles(as) }}>
      {content}
    </Cell>
  );
};

/** Sets up the `GridContext` so that header cells can access the current sort settings. */
const headerRenderFn: (
  columns: GridColumn<any>[],
  column: GridColumn<any>,
  sortState: SortState<any> | undefined,
  setSortKey: Function | undefined,
  as: RenderAs,
) => RenderCellFn<any> = (columns, column, sortState, setSortKey, as) => (key, css, content) => {
  const [currentKey, direction] = sortState || [];
  // If server-side sorting, use the user's key for this column; client-side sorting, use the index.
  const ourSortKey = column.serverSideSortKey || columns.indexOf(column);
  const context: GridSortContextProps = {
    sorted: ourSortKey === currentKey ? direction : undefined,
    toggleSort: () => setSortKey!(ourSortKey),
  };
  const Row = as === "table" ? "th" : "div";
  return (
    <GridSortContext.Provider key={key} value={context}>
      <Row css={{ ...css, ...tableRowStyles(as, column) }}>{content}</Row>
    </GridSortContext.Provider>
  );
};

/** Renders a cell element when a row link is in play. */
const rowLinkRenderFn: (as: RenderAs) => RenderCellFn<any> = (as: RenderAs) => (key, css, content, row, rowStyle) => {
  const to = rowStyle!.rowLink!(row);
  if (as === "table") {
    return (
      <td key={key} css={{ ...css, ...tableRowStyles(as) }}>
        <Link to={to} css={Css.noUnderline.color("unset").db.$} className={navLink}>
          {content}
        </Link>
      </td>
    );
  }
  return (
    <Link key={key} to={to} css={{ ...Css.noUnderline.color("unset").$, ...css }} className={navLink}>
      {content}
    </Link>
  );
};

/** Renders a cell that will fire the RowStyle.onClick. */
const rowClickRenderFn: (as: RenderAs, api: GridTableApi<any>) => RenderCellFn<any> =
  (as: RenderAs, api: GridTableApi<any>) => (key, css, content, row, rowStyle) => {
    const Row = as === "table" ? "tr" : "div";
    return (
      <Row {...{ key }} css={{ ...css, ...tableRowStyles(as) }} onClick={() => rowStyle!.onClick!(row, api)}>
        {content}
      </Row>
    );
  };

const alignmentToJustify: Record<GridCellAlignment, Properties["justifyContent"]> = {
  left: "flex-start",
  center: "center",
  right: "flex-end",
};
const alignmentToTextAlign: Record<GridCellAlignment, Properties["textAlign"]> = {
  left: "left",
  center: "center",
  right: "right",
};

function getAlignment(column: GridColumn<any>, maybeContent: ReactNode | GridCellContent): GridCellAlignment {
  return (isGridCellContent(maybeContent) && maybeContent.alignment) || column.align || "left";
}

// For alignment, use: 1) cell def, else 2) column def, else 3) left.
function getJustification(
  column: GridColumn<any>,
  maybeContent: ReactNode | GridCellContent,
  as: RenderAs,
  alignment: GridCellAlignment,
) {
  // Always apply text alignment.
  const textAlign = Css.add("textAlign", alignmentToTextAlign[alignment]).$;
  if (as === "table") {
    return textAlign;
  }
  return { ...Css.jc(alignmentToJustify[alignment]).$, ...textAlign };
}

/** Look at a row and get its filter value. */
function filterValue(value: ReactNode | GridCellContent): any {
  let maybeFn = value;
  if (value && typeof value === "object") {
    if ("value" in value) {
      maybeFn = value.value;
    } else if ("content" in value) {
      maybeFn = value.content;
    }
  }
  // Watch for functions that need to read from a potentially-changing proxy
  if (maybeFn instanceof Function) {
    return maybeFn();
  }
  return maybeFn;
}

function maybeApplyFunction<T>(
  row: T,
  maybeFn: Properties | ((row: T) => Properties) | undefined,
): Properties | undefined {
  return typeof maybeFn === "function" ? maybeFn(row) : maybeFn;
}

export function matchesFilter(maybeContent: ReactNode | GridCellContent, filter: string): boolean {
  let value = filterValue(maybeContent);
  if (typeof value === "string") {
    return value.toLowerCase().includes(filter.toLowerCase());
  } else if (typeof value === "number") {
    return Number(filter) === value;
  }
  return false;
}

/** GridTable as Table utility to apply <tr> element override styles. */
function tableRowStyles(as: RenderAs, column?: GridColumn<any>) {
  const thWidth = column?.w;
  return as === "table"
    ? {
        ...Css.dtc.$,
        ...(thWidth ? Css.w(thWidth).$ : {}),
      }
    : {};
}

function resolveStyles(style: GridStyle | GridStyleDef): GridStyle {
  const defKeys: (keyof GridStyleDef)[] = ["inlineEditing", "grouped", "rowHeight"];
  const keys = safeKeys(style);
  if (keys.length === 0 || keys.some((k) => defKeys.includes(k))) {
    return getTableStyles(style as GridStyleDef);
  }
  return style as GridStyle;
}

/**
 * Filters rows given a client-side text `filter.
 *
 * Ensures parent rows remain in the list if any children match the filter.
 *
 * We return a copy of `[Parent, [Child]]` tuples so that we don't modify the `GridDataRow.children`.
 */
function filterRows<R extends Kinded>(
  api: GridTableApi<R>,
  columns: GridColumn<R>[],
  rows: GridDataRow<R>[],
  filter: string | undefined,
): ParentChildrenTuple<R>[] {
  // Make a function to do recursion
  function filterFn(acc: ParentChildrenTuple<R>[], row: GridDataRow<R>, parentMatches?: boolean): ParentChildrenTuple<R>[] {
    // Break up "foo bar" into `[foo, bar]` and a row must match both `foo` and `bar`
    const filters = (filter && filter.split(/ +/)) || [];
    const matches =
      row.kind === "header" ||
      row.kind === "totals" ||
      filters.length === 0 ||
      !!row.pin ||
      (filters.length > 0 && parentMatches) || //matching childrens if parent matches to display the nested records on searches
      filters.every((f) =>
        columns.map((c) => applyRowFn(c, row, api, 0)).some((maybeContent) => matchesFilter(maybeContent, f)),
      );
    const matchedChildren = row.children?.reduce((childAcc, childRow) => filterFn(childAcc, childRow, matches), [] as ParentChildrenTuple<R>[]) ?? [];
    // If row or any children match, add the parent (and its matched children)
    if (matches || matchedChildren.length > 0) {
      return acc.concat([[row, matchedChildren]]);
    } else {
      return acc;
    }
<<<<<<< HEAD
  };
  return rows.reduce((acc, row) => filterFn(acc, row), [] as ParentChildrenTuple<R>[]);
=======
  }
  return rows.reduce(filterFn, []);
>>>>>>> 7a99703d
}<|MERGE_RESOLUTION|>--- conflicted
+++ resolved
@@ -1493,11 +1493,6 @@
     } else {
       return acc;
     }
-<<<<<<< HEAD
   };
   return rows.reduce((acc, row) => filterFn(acc, row), [] as ParentChildrenTuple<R>[]);
-=======
-  }
-  return rows.reduce(filterFn, []);
->>>>>>> 7a99703d
 }