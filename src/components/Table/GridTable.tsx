--- conflicted
+++ resolved
@@ -383,11 +383,7 @@
     const nestedCards = !!style.nestedCards && new NestedCards(columns, filteredRows, style.nestedCards);
 
     // Depth-first to filter
-<<<<<<< HEAD
-    function visit(parentId, row: GridDataRow<R>): void {
-=======
-    function visit(row: GridDataRow<R>, level: number): void {
->>>>>>> bcc9ff57
+    function visit(row: GridDataRow<R>, parentId: string, level: number): void {
       const matches =
         filters.length === 0 ||
         row.pin ||
@@ -404,43 +400,26 @@
 
       const isCollapsed = collapsedIds.includes(row.id);
       if (!isCollapsed && !!row.children?.length) {
-<<<<<<< HEAD
         nestedCards && matches && nestedCards.addSpacer(parentId, undefined, row.children[0]);
-        visitRows(row.id, row.children, isCard);
-=======
-        nestedCards && matches && nestedCards.addSpacer();
-        visitRows(row.children, isCard, level + 1);
->>>>>>> bcc9ff57
+        visitRows(row.children, row.id, level + 1, isCard);
       }
 
       !isLeafRow(row) && isCard && nestedCards && nestedCards.closeCard();
     }
 
-<<<<<<< HEAD
-    function visitRows(parentId: string, rows: GridDataRow<R>[], addSpacer: boolean): void {
+    function visitRows(rows: GridDataRow<R>[], parentId: string, level: number, addSpacer: boolean): void {
       const length = rows.length;
       rows.forEach((row, i) => {
         if (row.kind === "header") {
           // TODO: Is this still needed? Merge conflict which may no longer be applicable
           // addSpacer && nestedCards && nestedCards.addSpacer(undefined, rows[i + 1]);
           // nestedCards && nestedCards.maybeOpenCard(row);
-          headerRows.push([row, makeRowComponent(row)]);
-          return;
-        }
-
-        visit(parentId, row);
-        addSpacer && nestedCards && i !== length - 1 && nestedCards.addSpacer(parentId, rows[i], rows[i + 1]);
-=======
-    function visitRows(rows: GridDataRow<R>[], addSpacer: boolean, level: number): void {
-      const length = rows.length;
-      rows.forEach((row, i) => {
-        if (row.kind === "header") {
           headerRows.push([row, makeRowComponent(row, level)]);
           return;
         }
-        visit(row, level);
-        addSpacer && nestedCards && i !== length - 1 && nestedCards.addSpacer();
->>>>>>> bcc9ff57
+
+        visit(row, parentId, level);
+        addSpacer && nestedCards && i !== length - 1 && nestedCards.addSpacer(parentId, rows[i], rows[i + 1]);
       });
 
       // Add spacer after a card
@@ -448,11 +427,7 @@
     }
 
     // If nestedCards is set, we assume the top-level kind is a card, and so should add spacers between them
-<<<<<<< HEAD
-    visitRows("root", maybeSorted, !!nestedCards);
-=======
-    visitRows(maybeSorted, !!nestedCards, 0);
->>>>>>> bcc9ff57
+    visitRows(maybeSorted, "root", 0, !!nestedCards);
     nestedCards && nestedCards.done();
 
     return [headerRows, filteredRows];
@@ -1225,18 +1200,15 @@
           ...getIndentationCss(style, rowStyle, columnIndex, maybeContent),
           // Then apply any header-specific override
           ...(isHeader && style.headerCellCss),
-<<<<<<< HEAD
           // ...maybeStickyHeaderStyles,  // TODO: Is this still needed? Merge conflict which may no longer be applicable
           // If we're within a card, use its background color
           // ...(currentCard && Css.bgColor(currentCard.style.bgColor).$),    // TODO: Is this still needed? Merge conflict which may no longer be applicable
           // Add in colspan css if needed
           ...(currentColspan > 1 ? Css.gc(`span ${currentColspan}`).$ : {}),
           // And finally the specific cell's css (if any from GridCellContent)
-=======
           // Or level-specific styling
           ...(!isHeader && !!style.levels && style.levels[level]?.cellCss),
           // The specific cell's css (if any from GridCellContent)
->>>>>>> bcc9ff57
           ...rowStyleCellCss,
           // Add any cell specific style overrides
           ...(isGridCellContent(maybeContent) && maybeContent.typeScale ? Css[maybeContent.typeScale].$ : {}),
