--- conflicted
+++ resolved
@@ -104,33 +104,6 @@
         ...(size ? Css.wPx(accordionSizes[size]).$ : {}),
       }}
     >
-<<<<<<< HEAD
-      <button
-        {...testIds.title}
-        {...focusProps}
-        aria-controls={id}
-        aria-expanded={expanded}
-        disabled={disabled}
-        css={{
-          ...Css.df.jcsb.gapPx(12).aic.w100.p2.baseMd.outline("none").onHover.bgGray100.$,
-          ...(compact && Css.smMd.pl2.prPx(10).py1.bgGray100.mbPx(4).br8.onHover.bgGray200.$),
-          ...(disabled && Css.gray500.$),
-          ...(isFocusVisible && Css.boxShadow(`inset 0 0 0 2px ${Palette.Blue700}`).$),
-          ...xss,
-        }}
-        onClick={() => {
-          setExpanded(!expanded);
-          if (setExpandedIndex) setExpandedIndex(index);
-        }}
-      >
-        <span css={Css.fg1.tal.$}>{title}</span>
-        <span
-          css={{
-            ...Css.fs0.$,
-            transition: "transform 250ms linear",
-            transform: expanded ? "rotate(180deg)" : "rotate(0deg)",
-          }}
-=======
       {titleOnClick ? (
         <div {...focusProps} aria-controls={id} aria-expanded={expanded} css={Css.df.$}>
           <button {...tid.title} disabled={disabled} css={{ ...touchableStyle, ...Css.fg0.$ }} onClick={titleOnClick}>
@@ -149,9 +122,8 @@
           disabled={disabled}
           css={{ ...Css.w100.$, ...touchableStyle }}
           onClick={toggle}
->>>>>>> a222015a
         >
-          <span css={Css.fg1.tl.$}>{title}</span>
+          <span css={Css.fg1.tal.$}>{title}</span>
           <RotatingChevronIcon expanded={expanded} />
         </button>
       )}
