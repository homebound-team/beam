import { Selection } from "@react-types/shared";
import React, { Key, ReactNode, useCallback, useEffect, useMemo, useRef, useState } from "react";
import { useButton, useComboBox, useFilter, useOverlayPosition } from "react-aria";
import { Item, useComboBoxState, useMultipleSelectionState } from "react-stately";
import { resolveTooltip } from "src/components";
import { Popover } from "src/components/internal";
import { PresentationFieldProps, usePresentationContext } from "src/components/PresentationContext";
import { Css, px } from "src/Css";
import { ComboBoxInput } from "src/inputs/internal/ComboBoxInput";
import { ListBox } from "src/inputs/internal/ListBox";
import { keyToValue, Value, valueToKey } from "src/inputs/Value";
import { BeamFocusableProps } from "src/interfaces";
import { areArraysEqual } from "src/utils";

export interface ComboBoxBaseProps<O, V extends Value> extends BeamFocusableProps, PresentationFieldProps {
  /** Renders `opt` in the dropdown menu, defaults to the `getOptionLabel` prop. `isUnsetOpt` is only defined for single SelectField */
  getOptionMenuLabel?: (opt: O, isUnsetOpt?: boolean) => string | ReactNode;
  getOptionValue: (opt: O) => V;
  getOptionLabel: (opt: O) => string;
  /** The current value; it can be `undefined`, even if `V` cannot be. */
  values: V[] | undefined;
  onSelect: (values: V[], opts: O[]) => void;
  multiselect?: boolean;
  disabledOptions?: (V | { value: V; reason: string })[];
  options: OptionsOrLoad<O>;
  /** Whether the field is disabled. If a ReactNode, it's treated as a "disabled reason" that's shown in a tooltip. */
  disabled?: boolean | ReactNode;
  required?: boolean;
  errorMsg?: string;
  helperText?: string | ReactNode;
  /** Allow placing an icon/decoration within the input field. */
  fieldDecoration?: (opt: O) => ReactNode;
  /** Sets the form field label. */
  label: string;
  // Whether the field is readOnly. If a ReactNode, it's treated as a "readOnly reason" that's shown in a tooltip.
  readOnly?: boolean | ReactNode;
  onBlur?: () => void;
  onFocus?: () => void;
  sizeToContent?: boolean;
  /** The text to show when nothing is selected, i.e. could be "All" for filters. */
  nothingSelectedText?: string;
  /** When set the SelectField is expected to be put on a darker background */
  contrast?: boolean;
  /** Placeholder content */
  placeholder?: string;
  /** Only used for Single Select Fields. If set, prepends an option with a `undefined` value at the top of the list */
  unsetLabel?: string;
  hideErrorMessage?: boolean;
}

/**
 * Provides a non-native select/dropdown widget that allows the user to type to filter the options.
 *
 * The `O` type is a list of options to show, the `V` is the primitive value of a
 * given `O` (i.e. it's id) that you want to use as the current/selected value.
 *
 * Note that the `V extends Key` constraint come from react-aria,
 * and so we cannot easily change them.
 */
export function ComboBoxBase<O, V extends Value>(props: ComboBoxBaseProps<O, V>): JSX.Element {
  const { fieldProps } = usePresentationContext();
  const {
    disabled,
    readOnly,
    onSelect,
    options,
    multiselect = false,
    values = [],
    nothingSelectedText = "",
    contrast,
    disabledOptions,
    borderless,
    unsetLabel,
    ...otherProps
  } = props;
  const labelStyle = otherProps.labelStyle ?? fieldProps?.labelStyle ?? "above";

  // Call `initializeOptions` to prepend the `unset` option if the `unsetLabel` was provided.
  const maybeOptions = useMemo(() => {
    const opts = initializeOptions(options, unsetLabel);
    if (props.label === "Bid Item") {
      console.log("use memo for " + props.label, opts);
    }
    return opts;
  }, [options, unsetLabel]);
  // Memoize the callback functions and handle the `unset` option if provided.
  const getOptionLabel = useCallback(
    (o: O) => (unsetLabel && o === unsetOption ? unsetLabel : props.getOptionLabel(o)),
    [props.getOptionLabel, unsetLabel],
  );
  const getOptionValue = useCallback(
    (o: O) => (unsetLabel && o === unsetOption ? (undefined as V) : props.getOptionValue(o)),
    [props.getOptionValue, unsetLabel],
  );
  const getOptionMenuLabel = useCallback(
    (o: O) =>
      props.getOptionMenuLabel
        ? props.getOptionMenuLabel(o, Boolean(unsetLabel) && o === unsetOption)
        : getOptionLabel(o),
    [props.getOptionValue, unsetLabel, getOptionLabel],
  );

  const { contains } = useFilter({ sensitivity: "base" });
  const isDisabled = !!disabled;
  const isReadOnly = !!readOnly;

  const [fieldState, setFieldState] = useState<FieldState<O>>(() => {
    const initOptions = Array.isArray(maybeOptions) ? maybeOptions : maybeOptions.initial;
    const selectedOptions = initOptions.filter((o) => values.includes(getOptionValue(o)));
    return {
      selectedKeys: selectedOptions?.map((o) => valueToKey(getOptionValue(o))) ?? [],
      inputValue: getInputValue(
        initOptions.filter((o) => values?.includes(getOptionValue(o))),
        getOptionLabel,
        multiselect,
        nothingSelectedText,
      ),
      filteredOptions: initOptions,
      allOptions: initOptions,
      selectedOptions: selectedOptions,
      optionsLoading: false,
    };
  });

  /** Resets field's input value and filtered options list for cases where the user exits the field without making changes (on Escape, or onBlur) */
  function resetField() {
    const inputValue = getInputValue(
      fieldState.allOptions.filter((o) => values?.includes(getOptionValue(o))),
      getOptionLabel,
      multiselect,
      nothingSelectedText,
    );
    // Conditionally reset the value if the current inputValue doesn't match that of the passed in value, or we filtered the list
    if (inputValue !== fieldState.inputValue || fieldState.filteredOptions.length !== fieldState.allOptions.length) {
      setFieldState((prevState) => ({
        ...prevState,
        inputValue,
        filteredOptions: prevState.allOptions,
      }));
    }
  }

  function onSelectionChange(keys: Selection): void {
    // We don't currently handle the "all" case
    if (keys === "all") {
      return;
    }

    // `onSelectionChange` may be called even if the selection's didn't change.
    // For example, we trigger this `onBlur` of SelectFieldInput in order to reset the input's value.
    // In those cases, we do not need to again call `onSelect` so let's avoid it if we can.
    const selectionChanged = !(
      keys.size === state.selectionManager.selectedKeys.size &&
      [...keys].every((value) => state.selectionManager.selectedKeys.has(value))
    );

    if (multiselect && keys.size === 0) {
      setFieldState({
        ...fieldState,
        inputValue: state.isOpen ? "" : nothingSelectedText,
        selectedKeys: [],
        selectedOptions: [],
      });
      selectionChanged && onSelect([], []);
      return;
    }

    const selectedKeys = [...keys.values()];
    const selectedOptions = fieldState.allOptions.filter((o) => selectedKeys.includes(valueToKey(getOptionValue(o))));
    const firstSelectedOption = selectedOptions[0];

    setFieldState((prevState) => ({
      ...prevState,
      // If menu is open then reset inputValue to "". Otherwise set inputValue depending on number of options selected.
      inputValue:
        multiselect && (state.isOpen || selectedKeys.length > 1)
          ? ""
          : firstSelectedOption
          ? getOptionLabel(firstSelectedOption!)
          : "",
      selectedKeys,
      selectedOptions,
      filteredOptions: fieldState.allOptions,
    }));

    selectionChanged && onSelect(selectedKeys.map(keyToValue) as V[], selectedOptions);

    if (!multiselect) {
      // Close menu upon selection change only for Single selection mode
      state.close();
    }
  }

  function onInputChange(value: string) {
    if (value !== fieldState.inputValue) {
      setFieldState((prevState) => ({
        ...prevState,
        inputValue: value,
        filteredOptions: fieldState.allOptions.filter((o) => contains(getOptionLabel(o), value)),
      }));
    }
  }

  async function maybeInitLoad() {
    if (!Array.isArray(maybeOptions)) {
      setFieldState((prevState) => ({ ...prevState, optionsLoading: true }));
      const loadedOptions = (await maybeOptions.load()).options;
      // Ensure the `unset` option is prepended to the top of the list if `unsetLabel` was provided
      const options = !unsetLabel ? loadedOptions : getOptionsWithUnset(unsetLabel, loadedOptions);
      setFieldState((prevState) => ({
        ...prevState,
        filteredOptions: options,
        allOptions: options,
        optionsLoading: false,
      }));
    }
  }

  const firstOpen = useRef(true);
  function onOpenChange(isOpen: boolean) {
    if (firstOpen.current && isOpen) {
      maybeInitLoad();
      firstOpen.current = false;
    }

    // When using the multiselect field, always empty the input upon open.
    if (multiselect && isOpen) {
      setFieldState((prevState) => ({ ...prevState, inputValue: "" }));
    }
  }

  // Used to calculate the rendered width of the combo box (input + button)
  const comboBoxRef = useRef<HTMLDivElement | null>(null);
  const triggerRef = useRef<HTMLButtonElement | null>(null);
  const inputRef = useRef<HTMLInputElement | null>(null);
  const inputWrapRef = useRef<HTMLDivElement | null>(null);
  const listBoxRef = useRef<HTMLDivElement | null>(null);
  const popoverRef = useRef<HTMLDivElement | null>(null);

  // `disabledKeys` from ComboBoxState does not support additional meta for showing a disabled reason to the user
  // This lookup map helps us cleanly prune out the optional reason text, then access it further down the component tree
  const disabledOptionsWithReasons = Object.fromEntries(disabledOptions?.map(disabledOptionToKeyedTuple) ?? []);

  const comboBoxProps = {
    ...otherProps,
    disabledKeys: Object.keys(disabledOptionsWithReasons),
    inputValue: fieldState.inputValue,
    items: fieldState.filteredOptions,
    isDisabled,
    isReadOnly,
    onInputChange,
    onOpenChange,
    children: (item: any) => (
      <Item key={valueToKey(getOptionValue(item))} textValue={getOptionLabel(item)}>
        {getOptionMenuLabel(item)}
      </Item>
    ),
  };

  const state = useComboBoxState<any>({
    ...comboBoxProps,
    allowsEmptyCollection: true,
    // We don't really allow custom values, as we reset the input value once a user `blur`s the input field.
    // Though, setting `allowsCustomValue: true` prevents React-Aria/Stately from attempting to reset the input field's value when the menu closes.
    allowsCustomValue: true,
    // useComboBoxState.onSelectionChange will be executed if a keyboard interaction (Enter key) is used to select an item
    onSelectionChange: (key) => {
      // ignore undefined/null keys - `null` can happen if input field's value is completely deleted after having a value assigned.
      if (key) {
        const selectedKeys = state.selectionManager.selectedKeys;
        // Create the `newSelection` Set depending on the value type of SelectField.
        const newSelection: Set<Key> = new Set(!multiselect ? [key] : [...selectedKeys, key]);
        // Use only the `multipleSelectionState` to manage selected keys
        state.selectionManager.setSelectedKeys(newSelection);
      }
    },
  });

  // @ts-ignore - `selectionManager.state` exists, but not according to the types
  state.selectionManager.state = useMultipleSelectionState({
    selectionMode: multiselect ? "multiple" : "single",
    // Do not allow an empty selection if single select mode
    disallowEmptySelection: !multiselect,
    selectedKeys: fieldState.selectedKeys,
    onSelectionChange,
  });

  // Ensure we reset if the field's values change and the user is not actively selecting options.
  useEffect(() => {
    if (!state.isOpen && !areArraysEqual(values, fieldState.selectedKeys)) {
      setFieldState((prevState) => {
        const selectedOptions = prevState.allOptions.filter((o) => values?.includes(getOptionValue(o)));
        return {
          ...prevState,
          selectedKeys: selectedOptions?.map((o) => valueToKey(getOptionValue(o))) ?? [],
          inputValue:
            selectedOptions.length === 1
              ? getOptionLabel(selectedOptions[0])
              : multiselect && selectedOptions.length === 0
              ? nothingSelectedText
              : "",
          selectedOptions: selectedOptions,
        };
      });
    }
  }, [values]);

  useEffect(() => {
    // When options are an array, then use them as-is.
    // If options are an object, then use the `initial` array if this is the first time the field is opened.
    // Otherwise, use the current fieldState array options.
    const maybeUpdatedOptions = Array.isArray(maybeOptions)
      ? maybeOptions
      : firstOpen.current === false
      ? fieldState.allOptions
      : maybeOptions.initial;

    // Only update the fieldset when options change, when options is an array.
    // Otherwise, if the options are passed in as an object, then we assume the caller is updating options via a Promise and not via updating props.
    if (maybeOptions !== fieldState.allOptions) {
      setFieldState((prevState) => {
<<<<<<< HEAD
        const selectedOptions = maybeUpdatedOptions.filter((o) => values?.includes(getOptionValue(o)));
=======
        const updatedOptions = Array.isArray(maybeOptions)
          ? maybeOptions
          : [...maybeOptions.initial, ...prevState.allOptions];
        const selectedOptions = updatedOptions.filter((o) => values?.includes(getOptionValue(o)));
>>>>>>> e79818e1
        return {
          ...prevState,
          selectedKeys: selectedOptions?.map((o) => valueToKey(getOptionValue(o))) ?? [],
          inputValue:
            selectedOptions.length === 1
              ? getOptionLabel(selectedOptions[0])
              : multiselect && selectedOptions.length === 0
              ? nothingSelectedText
              : "",
          selectedOptions: selectedOptions,
<<<<<<< HEAD
          filteredOptions: maybeUpdatedOptions,
          allOptions: maybeUpdatedOptions,
=======
          filteredOptions: updatedOptions,
          allOptions: updatedOptions,
>>>>>>> e79818e1
        };
      });
    }
  }, [maybeOptions]);

  // For the most part, the returned props contain `aria-*` and `id` attributes for accessibility purposes.
  const {
    buttonProps: triggerProps,
    inputProps,
    listBoxProps,
    labelProps,
  } = useComboBox(
    {
      ...comboBoxProps,
      inputRef,
      buttonRef: triggerRef,
      listBoxRef,
      popoverRef,
    },
    state,
  );

  const { buttonProps } = useButton({ ...triggerProps, isDisabled: isDisabled || isReadOnly }, triggerRef);

  // useOverlayPosition moves the overlay to the top of the DOM to avoid any z-index issues. Uses the `targetRef` to DOM placement
  const { overlayProps: positionProps } = useOverlayPosition({
    targetRef: inputWrapRef,
    overlayRef: popoverRef,
    scrollRef: listBoxRef,
    shouldFlip: true,
    isOpen: state.isOpen,
    onClose: state.close,
    placement: "bottom left",
    offset: borderless ? 8 : 4,
  });

  positionProps.style = {
    ...positionProps.style,
    width: comboBoxRef?.current?.clientWidth,
    // Ensures the menu never gets too small.
    minWidth: 200,
  };

  return (
    <div css={Css.df.fdc.w100.maxw(px(550)).if(labelStyle === "left").maxw100.$} ref={comboBoxRef}>
      <ComboBoxInput
        {...otherProps}
        buttonProps={buttonProps}
        buttonRef={triggerRef}
        inputProps={inputProps}
        inputRef={inputRef}
        inputWrapRef={inputWrapRef}
        listBoxRef={listBoxRef}
        state={state}
        labelProps={labelProps}
        selectedOptions={fieldState.selectedOptions}
        getOptionValue={getOptionValue}
        getOptionLabel={getOptionLabel}
        contrast={contrast}
        nothingSelectedText={nothingSelectedText}
        borderless={borderless}
        tooltip={resolveTooltip(disabled, undefined, readOnly)}
        resetField={resetField}
        // If there are 10 or fewer options and it is not the multiselect, then we disable the typeahead filter for a better UX.
        typeToFilter={!(!multiselect && Array.isArray(options) && options.length <= 10)}
      />
      {state.isOpen && (
        <Popover
          triggerRef={triggerRef}
          popoverRef={popoverRef}
          positionProps={positionProps}
          onClose={() => state.close()}
          isOpen={state.isOpen}
          minWidth={200}
        >
          <ListBox
            {...listBoxProps}
            positionProps={positionProps}
            state={state}
            listBoxRef={listBoxRef}
            selectedOptions={fieldState.selectedOptions}
            getOptionLabel={getOptionLabel}
            getOptionValue={(o) => valueToKey(getOptionValue(o))}
            contrast={contrast}
            horizontalLayout={labelStyle === "left"}
            loading={fieldState.optionsLoading}
            disabledOptionsWithReasons={disabledOptionsWithReasons}
          />
        </Popover>
      )}
    </div>
  );
}

type FieldState<O> = {
  selectedKeys: Key[];
  inputValue: string;
  filteredOptions: O[];
  selectedOptions: O[];
  allOptions: O[];
  optionsLoading: boolean;
};
type LoadOption<O> = { initial: O[]; load: () => Promise<{ options: O[] }> };
export type OptionsOrLoad<O> = O[] | LoadOption<O>;
type UnsetOption = { id: undefined; name: string };

function getInputValue<O>(
  selectedOptions: O[],
  getOptionLabel: (o: O) => string,
  multiselect: boolean,
  nothingSelectedText: string,
) {
  return selectedOptions.length === 1
    ? getOptionLabel(selectedOptions[0])
    : multiselect && selectedOptions.length === 0
    ? nothingSelectedText
    : "";
}

export function initializeOptions<O>(options: OptionsOrLoad<O>, unsetLabel: string | undefined): OptionsOrLoad<O> {
  if (!unsetLabel) {
    return options;
  }

  if (Array.isArray(options)) {
    return getOptionsWithUnset(unsetLabel, options);
  }

  return { ...options, initial: getOptionsWithUnset(unsetLabel, options.initial) };
}

function getOptionsWithUnset<O>(unsetLabel: string, options: O[]): O[] {
  return [unsetOption as unknown as O, ...options];
}

export const unsetOption = {};

export function disabledOptionToKeyedTuple(
  disabledOption: Value | { value: Value; reason: string },
): [React.Key, string | undefined] {
  if (typeof disabledOption === "object" && disabledOption !== null) {
    return [valueToKey(disabledOption.value), disabledOption.reason];
  } else {
    return [valueToKey(disabledOption), undefined];
  }
}<|MERGE_RESOLUTION|>--- conflicted
+++ resolved
@@ -76,13 +76,7 @@
   const labelStyle = otherProps.labelStyle ?? fieldProps?.labelStyle ?? "above";
 
   // Call `initializeOptions` to prepend the `unset` option if the `unsetLabel` was provided.
-  const maybeOptions = useMemo(() => {
-    const opts = initializeOptions(options, unsetLabel);
-    if (props.label === "Bid Item") {
-      console.log("use memo for " + props.label, opts);
-    }
-    return opts;
-  }, [options, unsetLabel]);
+  const maybeOptions = useMemo(() => initializeOptions(options, unsetLabel), [options, unsetLabel]);
   // Memoize the callback functions and handle the `unset` option if provided.
   const getOptionLabel = useCallback(
     (o: O) => (unsetLabel && o === unsetOption ? unsetLabel : props.getOptionLabel(o)),
@@ -319,14 +313,7 @@
     // Otherwise, if the options are passed in as an object, then we assume the caller is updating options via a Promise and not via updating props.
     if (maybeOptions !== fieldState.allOptions) {
       setFieldState((prevState) => {
-<<<<<<< HEAD
         const selectedOptions = maybeUpdatedOptions.filter((o) => values?.includes(getOptionValue(o)));
-=======
-        const updatedOptions = Array.isArray(maybeOptions)
-          ? maybeOptions
-          : [...maybeOptions.initial, ...prevState.allOptions];
-        const selectedOptions = updatedOptions.filter((o) => values?.includes(getOptionValue(o)));
->>>>>>> e79818e1
         return {
           ...prevState,
           selectedKeys: selectedOptions?.map((o) => valueToKey(getOptionValue(o))) ?? [],
@@ -337,13 +324,8 @@
               ? nothingSelectedText
               : "",
           selectedOptions: selectedOptions,
-<<<<<<< HEAD
           filteredOptions: maybeUpdatedOptions,
           allOptions: maybeUpdatedOptions,
-=======
-          filteredOptions: updatedOptions,
-          allOptions: updatedOptions,
->>>>>>> e79818e1
         };
       });
     }
