import { action } from "@storybook/addon-actions";
import { Meta } from "@storybook/react";
import { within } from "@storybook/testing-library";
import { useState } from "react";
import { GridColumn, GridTable, Icon, IconKey, simpleHeader, SimpleHeaderAndData } from "src/components";
import { Css } from "src/Css";
import { SelectField, SelectFieldProps } from "src/inputs/SelectField";
import { Value } from "src/inputs/Value";
import { HasIdAndName, Optional } from "src/types";
import { noop } from "src/utils";
import { withDimensions, zeroTo } from "src/utils/sb";

export default {
  component: SelectField,
  title: "Workspace/Inputs/Select Fields",
  parameters: {
    layout: "fullscreen",
    design: {
      type: "figma",
      url: "https://www.figma.com/file/aWUE4pPeUTgrYZ4vaTYZQU/%E2%9C%A8Beam-Design-System?node-id=1287%3A789",
    },
  },
  argTypes: {
    compact: { control: false },
    contrast: { control: false },
  },
} as Meta;

type TestOption = {
  id: string;
  name: string;
  icon?: IconKey;
};

const options: TestOption[] = [
  { id: "1", name: "Download", icon: "download" },
  { id: "2", name: "Camera", icon: "camera" },
  { id: "3", name: "Info Circle", icon: "infoCircle" },
  { id: "4", name: "Calendar", icon: "calendar" },
  { id: "5", name: "Dollar dollar bill, ya'll! ".repeat(5), icon: "dollar" },
];

const optionsWithNumericIds: { id: number; name: string }[] = [
  { id: 1, name: "One" },
  { id: 2, name: "Two" },
  { id: 3, name: "Three" },
  { id: 4, name: "Four" },
];

const booleanOptions = [
  { label: "Yes", value: true },
  { label: "No", value: false },
  { label: "Unset", value: undefined },
];

function Template(args: SelectFieldProps<any, any>) {
  const loadTestOptions: TestOption[] = zeroTo(1000).map((i) => ({ id: String(i), name: `Project ${i}` }));

  return (
    <div css={Css.df.fdc.gap5.p2.if(args.contrast === true).white.bgGray800.$}>
      <div css={Css.df.fdc.gap2.$}>
        <h1 css={Css.lg.$}>{args.compact ? "Compact" : "Regular"}</h1>
        <TestSelectField
          {...args}
          label="Favorite Icon"
          value={options[2].id}
          options={options}
          unsetLabel="N/A"
          getOptionMenuLabel={(o) => (
            <div css={Css.df.aic.$}>
              {o.icon && (
                <span css={Css.fs0.mr2.$}>
                  <Icon icon={o.icon} />
                </span>
              )}
              {o.name ?? "None"}
            </div>
          )}
        />
        <TestSelectField
          {...args}
          label="Favorite Icon - with field decoration"
          options={options}
          fieldDecoration={(o) => o.icon && <Icon icon={o.icon} />}
          value={options[1].id}
          getOptionMenuLabel={(o) => (
            <div css={Css.df.aic.$}>
              {o.icon && (
                <span css={Css.fs0.mr2.$}>
                  <Icon icon={o.icon} />
                </span>
              )}
              {o.name}
            </div>
          )}
        />
        <TestSelectField<TestOption, string>
          {...args}
          label="Favorite Icon - Disabled"
          value={undefined}
          options={options}
          disabled="Disabled reason"
        />
        <TestSelectField
          {...args}
          label="Favorite Icon - Read Only"
          options={options}
          value={options[2].id}
          readOnly="Read only reason"
        />
        <TestSelectField
          {...args}
          label="With Placeholder"
          value={undefined}
          options={options}
          placeholder="Placeholder Content"
          getOptionMenuLabel={(o) => (
            <div css={Css.df.aic.$}>
              {o.icon && (
                <span css={Css.fs0.mr2.$}>
                  <Icon icon={o.icon} />
                </span>
              )}
              {o.name}
            </div>
          )}
        />
        <TestSelectField {...args} label="Favorite Icon - Read Only" options={options} value={options[2].id} readOnly />
        <TestSelectField<TestOption, string>
          {...args}
          label="Favorite Icon - Invalid"
          value={undefined}
          options={options}
        />
        <TestSelectField
          {...args}
          label="Favorite Icon - Helper Text"
          value={options[0].id}
          options={options}
          helperText="Some really long helper text that we expect to wrap."
        />
        <TestSelectField
          {...args}
          label="Favorite Number - Numeric"
          value={1}
          options={optionsWithNumericIds}
          getOptionValue={(o) => o.id}
          getOptionLabel={(o) => o.name}
        />
        <TestSelectField
          {...args}
          label="Is Available - Boolean"
          value={false}
          options={booleanOptions}
          getOptionValue={(o) => o.value}
          getOptionLabel={(o) => o.label}
        />
        <TestSelectField
          {...args}
          label="Has 'unselect' option"
          value={undefined}
          options={[{ id: undefined, name: "No Selection", icon: "x" }, ...options]}
          getOptionValue={(o) => o.id}
          getOptionLabel={(o) => o.name}
        />
        <TestSelectField
          {...args}
          label="Inline Label"
          labelStyle="inline"
          value={undefined}
          options={[{ id: undefined, name: "No Selection", icon: "x" }, ...options]}
          getOptionValue={(o) => o.id}
          getOptionLabel={(o) => o.name}
        />
        <p>(SelectField with hidden label below)</p>
        <TestSelectField
          {...args}
          label="Hidden Label"
          labelStyle="hidden"
          value={undefined}
          options={[{ id: undefined, name: "No Selection", icon: "x" }, ...options]}
          getOptionValue={(o) => o.id}
          getOptionLabel={(o) => o.name}
        />
        <p>(Omit Error Message)</p>
        <TestSelectField
          {...args}
          label="Hidden Label"
          labelStyle="hidden"
          value={undefined}
          options={[{ id: undefined, name: "No Selection", icon: "x" }, ...options]}
          getOptionValue={(o) => o.id}
          getOptionLabel={(o) => o.name}
          hideErrorMessage
        />

        <TestSelectField
          {...args}
          label="Disabled Options"
          value={options[2].id}
          options={options}
          disabledOptions={[options[0].id, { value: options[3].id, reason: "Example disabled tooltip" }]}
          helperText="Disabled options can optionally have tooltip text"
        />
      </div>

      <div css={Css.df.fdc.gap2.$}>
        <h1 css={Css.lg.$}>Load test, 1000 Options</h1>
        <TestSelectField {...args} label="Project" value={loadTestOptions[2].id} options={loadTestOptions} />
      </div>
    </div>
  );
}

export const Regular = Template.bind({});

export const Compact = Template.bind({});
// @ts-ignore
Compact.args = { compact: true };

export const Contrast = Template.bind({});
// @ts-ignore
Contrast.args = { compact: true, contrast: true };

const loadTestOptions: TestOption[] = zeroTo(1000).map((i) => ({ id: String(i), name: `Project ${i}` }));

export function PerfTest() {
  const [selectedValue, setSelectedValue] = useState<string | undefined>(loadTestOptions[2].id);
  return (
    <>
      <SelectField
        label="Project"
        value={selectedValue}
        onSelect={setSelectedValue}
<<<<<<< HEAD
        unsetLabel="-"
        // errorMsg={selectedValue !== undefined ? "" : "Select an option. Plus more error text to force it to wrap."}
=======
        errorMsg={selectedValue !== undefined ? "" : "Select an option. Plus more error text to force it to wrap."}
>>>>>>> e79818e1
        options={{
          initial: [loadTestOptions.find((o) => o.id === selectedValue)!],
          load: async () => {
            return new Promise((resolve) => {
              // @ts-ignore - believes `options` should be of type `never[]`
              setTimeout(() => resolve({ options: loadTestOptions }), 1500);
            });
          },
        }}
        onBlur={action("onBlur")}
        onFocus={action("onFocus")}
      />
      <div>second</div>
      <SelectField
        label="Project"
<<<<<<< HEAD
        unsetLabel="-"
        value={selectedValue}
        onSelect={setSelectedValue}
        // errorMsg={selectedValue !== undefined ? "" : "Select an option. Plus more error text to force it to wrap."}
=======
        value={selectedValue}
        onSelect={setSelectedValue}
        errorMsg={selectedValue !== undefined ? "" : "Select an option. Plus more error text to force it to wrap."}
>>>>>>> e79818e1
        options={{
          initial: [loadTestOptions.find((o) => o.id === selectedValue)!],
          load: async () => {
            return new Promise((resolve) => {
              // @ts-ignore - believes `options` should be of type `never[]`
              setTimeout(() => resolve({ options: loadTestOptions }), 1500);
            });
          },
        }}
        onBlur={action("onBlur")}
        onFocus={action("onFocus")}
      />
    </>
  );
}
PerfTest.parameters = { chromatic: { disableSnapshot: true } };

export function LoadingState() {
  const [selectedValue, setSelectedValue] = useState<string | undefined>(loadTestOptions[2].id);

  return (
    <SelectField
      label="Project"
      value={selectedValue}
      onSelect={setSelectedValue}
      options={{
        initial: [loadTestOptions[2]],
        load: async () => {
          return new Promise((resolve) => {
            // @ts-ignore - believes `options` should be of type `never[]`
            setTimeout(() => resolve({ options: loadTestOptions }), 5000);
          });
        },
      }}
    />
  );
}
LoadingState.decorators = [withDimensions()];
LoadingState.parameters = {
  chromatic: { delay: 1000 },
};
LoadingState.play = async ({ canvasElement }: { canvasElement: HTMLElement }) => {
  const canvas = within(canvasElement);
  canvas.getByTestId("project").focus();
  canvas.getByTestId("project").click();
};

export function InTable() {
  return (
    <GridTable
      columns={columns}
      rows={[simpleHeader, ...rowData.map((r) => ({ kind: "data" as const, id: r.id, data: r }))]}
    />
  );
}
const people: InternalUser[] = zeroTo(10).map((i) => ({
  id: `iu:${i + 1}`,
  name: `Test user ${i + 1}`.repeat((i % 2) + 1),
}));
const rowData: Request[] = zeroTo(10).map((i) => ({
  id: `r:${i + 1}`,
  user: people[i],
  address: "1234 Address Lane",
  market: "SO Cal",
  homeowner: "John Doe",
}));
const columns: GridColumn<Row>[] = [
  { header: "ID", data: (data) => data.id },
  { header: "Homeowner", data: (data) => data.homeowner },
  { header: "Address", data: (data) => data.address },
  {
    header: "Contact",
    data: (data) => (
      <SelectField
        label="People"
        labelStyle="hidden"
        getOptionValue={(iu) => iu.id}
        getOptionLabel={(iu) => iu.name}
        value={data.user.id}
        onSelect={noop}
        options={people}
      />
    ),
  },
  { header: "Market", data: (data) => data.market },
];
type Row = SimpleHeaderAndData<Request>;
type InternalUser = { name: string; id: string };
type Request = { id: string; user: InternalUser; address: string; homeowner: string; market: string };

// Kind of annoying but to get type inference for HasIdAndName working, we
// have to re-copy/paste the overload here.
function TestSelectField<T extends object, V extends Value>(
  props: Omit<SelectFieldProps<T, V>, "onSelect">,
): JSX.Element;
function TestSelectField<O extends HasIdAndName<V>, V extends Value>(
  props: Optional<Omit<SelectFieldProps<O, V>, "onSelect">, "getOptionValue" | "getOptionLabel">,
): JSX.Element;
function TestSelectField<T extends object, V extends Value>(
  props: Optional<Omit<SelectFieldProps<T, V>, "onSelect">, "getOptionValue" | "getOptionLabel">,
): JSX.Element {
  const [selectedOption, setSelectedOption] = useState<V | undefined>(props.value);

  return (
    <div css={Css.df.$}>
      <SelectField<T, V>
        // The `as any` is due to something related to https://github.com/emotion-js/emotion/issues/2169
        // We may have to redo the conditional getOptionValue/getOptionLabel
        {...(props as any)}
        value={selectedOption}
        onSelect={setSelectedOption}
        errorMsg={
          selectedOption !== undefined || props.disabled
            ? ""
            : "Select an option. Plus more error text to force it to wrap."
        }
        onBlur={action("onBlur")}
        onFocus={action("onFocus")}
      />
      <div css={Css.m3.$}>value = {`${selectedOption}`}</div>
    </div>
  );
}<|MERGE_RESOLUTION|>--- conflicted
+++ resolved
@@ -227,17 +227,36 @@
 export function PerfTest() {
   const [selectedValue, setSelectedValue] = useState<string | undefined>(loadTestOptions[2].id);
   return (
+    <SelectField
+      label="Project"
+      value={selectedValue}
+      onSelect={setSelectedValue}
+      errorMsg={selectedValue !== undefined ? "" : "Select an option. Plus more error text to force it to wrap."}
+      options={{
+        initial: [loadTestOptions[2]],
+        load: async () => {
+          return new Promise((resolve) => {
+            // @ts-ignore - believes `options` should be of type `never[]`
+            setTimeout(() => resolve({ options: loadTestOptions }), 1500);
+          });
+        },
+      }}
+      onBlur={action("onBlur")}
+      onFocus={action("onFocus")}
+    />
+  );
+}
+PerfTest.parameters = { chromatic: { disableSnapshot: true } };
+
+export function LazyLoadStateFields() {
+  const [selectedValue, setSelectedValue] = useState<string | undefined>(loadTestOptions[2].id);
+  return (
     <>
       <SelectField
         label="Project"
         value={selectedValue}
         onSelect={setSelectedValue}
-<<<<<<< HEAD
-        unsetLabel="-"
-        // errorMsg={selectedValue !== undefined ? "" : "Select an option. Plus more error text to force it to wrap."}
-=======
-        errorMsg={selectedValue !== undefined ? "" : "Select an option. Plus more error text to force it to wrap."}
->>>>>>> e79818e1
+        unsetLabel={"-"}
         options={{
           initial: [loadTestOptions.find((o) => o.id === selectedValue)!],
           load: async () => {
@@ -247,22 +266,12 @@
             });
           },
         }}
-        onBlur={action("onBlur")}
-        onFocus={action("onFocus")}
       />
-      <div>second</div>
       <SelectField
-        label="Project"
-<<<<<<< HEAD
-        unsetLabel="-"
+        label="Project 2 (i.e In a SuperDrawer)"
         value={selectedValue}
         onSelect={setSelectedValue}
-        // errorMsg={selectedValue !== undefined ? "" : "Select an option. Plus more error text to force it to wrap."}
-=======
-        value={selectedValue}
-        onSelect={setSelectedValue}
-        errorMsg={selectedValue !== undefined ? "" : "Select an option. Plus more error text to force it to wrap."}
->>>>>>> e79818e1
+        unsetLabel={"-"}
         options={{
           initial: [loadTestOptions.find((o) => o.id === selectedValue)!],
           load: async () => {
@@ -272,8 +281,6 @@
             });
           },
         }}
-        onBlur={action("onBlur")}
-        onFocus={action("onFocus")}
       />
     </>
   );
